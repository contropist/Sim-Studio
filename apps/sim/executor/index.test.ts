/**
 * @vitest-environment node
 *
 * Executor Class Unit Tests
 *
 * This file contains unit tests for the Executor class, which is responsible for
 * running workflow blocks in topological order, handling the execution flow,
 * resolving inputs and dependencies, and managing errors.
 */
import { afterEach, beforeEach, describe, expect, test, vi } from 'vitest'
import {
  createMinimalWorkflow,
  createMockContext,
  createWorkflowWithCondition,
  createWorkflowWithErrorPath,
  createWorkflowWithLoop,
  setupAllMocks,
} from './__test-utils__/executor-mocks'
import { Executor } from './index'

vi.mock('@/stores/execution/store', () => ({
  useExecutionStore: {
    getState: vi.fn(() => ({
      setIsExecuting: vi.fn(),
      setIsDebugging: vi.fn(),
      setPendingBlocks: vi.fn(),
      reset: vi.fn(),
      setActiveBlocks: vi.fn(),
    })),
    setState: vi.fn(),
  },
}))

vi.mock('@/lib/logs/console-logger', () => ({
  createLogger: () => ({
    error: vi.fn(),
    info: vi.fn(),
    warn: vi.fn(),
    debug: vi.fn(),
  }),
}))

describe('Executor', () => {
  beforeEach(() => {
    vi.clearAllMocks()
    setupAllMocks()
  })

  afterEach(() => {
    vi.resetAllMocks()
    vi.resetModules()
  })

  /**
   * Initialization tests
   */
  describe('initialization', () => {
    test('should create an executor instance with legacy constructor format', () => {
      const workflow = createMinimalWorkflow()
      const executor = new Executor(workflow)

      expect(executor).toBeDefined()
      expect(executor).toBeInstanceOf(Executor)
    })

    test('should create an executor instance with new options object format', () => {
      const workflow = createMinimalWorkflow()
      const initialStates = {
        block1: { result: { value: 'Initial state' } },
      }
      const envVars = { API_KEY: 'test-key', BASE_URL: 'https://example.com' }
      const workflowInput = { query: 'test query' }
      const workflowVariables = { var1: 'value1' }

      const executor = new Executor({
        workflow,
        currentBlockStates: initialStates,
        envVarValues: envVars,
        workflowInput,
        workflowVariables,
      })

      expect(executor).toBeDefined()
      expect(executor).toBeInstanceOf(Executor)

      // Verify that all properties are properly initialized
      expect((executor as any).actualWorkflow).toBe(workflow)
      expect((executor as any).initialBlockStates).toEqual(initialStates)
      expect((executor as any).environmentVariables).toEqual(envVars)
      expect((executor as any).workflowInput).toEqual(workflowInput)
      expect((executor as any).workflowVariables).toEqual(workflowVariables)
    })

    test('should accept streaming context extensions', () => {
      const workflow = createMinimalWorkflow()
      const mockOnStream = vi.fn()

      const executor = new Executor({
        workflow,
        contextExtensions: {
          stream: true,
          selectedOutputIds: ['block1'],
          edges: [{ source: 'starter', target: 'block1' }],
          onStream: mockOnStream,
        },
      })

      expect(executor).toBeDefined()
    })

    test('should handle legacy constructor with individual parameters', () => {
      const workflow = createMinimalWorkflow()
      const initialStates = {
        block1: { result: { value: 'Initial state' } },
      }
      const envVars = { API_KEY: 'test-key' }
      const workflowInput = { query: 'test query' }
      const workflowVariables = { var1: 'value1' }

      const executor = new Executor(
        workflow,
        initialStates,
        envVars,
        workflowInput,
        workflowVariables
      )
      expect(executor).toBeDefined()
    })
  })

  /**
   * Validation tests
   */
  describe('workflow validation', () => {
    test('should validate workflow on initialization', () => {
      const validateSpy = vi.spyOn(Executor.prototype as any, 'validateWorkflow')

      const workflow = createMinimalWorkflow()
      const _executor = new Executor(workflow)

      expect(validateSpy).toHaveBeenCalled()
    })

    test('should validate workflow on execution', async () => {
      const workflow = createMinimalWorkflow()
      const executor = new Executor(workflow)

      const validateSpy = vi.spyOn(executor as any, 'validateWorkflow')
      validateSpy.mockClear()

      await executor.execute('test-workflow-id')

      expect(validateSpy).toHaveBeenCalledTimes(1)
    })

    test('should throw error for workflow without starter block', () => {
      const workflow = createMinimalWorkflow()
      workflow.blocks = workflow.blocks.filter((block) => block.metadata?.id !== 'starter')

      expect(() => new Executor(workflow)).toThrow('Workflow must have an enabled starter block')
    })

    test('should throw error for workflow with disabled starter block', () => {
      const workflow = createMinimalWorkflow()
      workflow.blocks.find((block) => block.metadata?.id === 'starter')!.enabled = false

      expect(() => new Executor(workflow)).toThrow('Workflow must have an enabled starter block')
    })

    test('should throw error if starter block has incoming connections', () => {
      const workflow = createMinimalWorkflow()
      workflow.connections.push({
        source: 'block1',
        target: 'starter',
      })

      expect(() => new Executor(workflow)).toThrow('Starter block cannot have incoming connections')
    })

    test('should throw error if starter block has no outgoing connections', () => {
      const workflow = createMinimalWorkflow()
      workflow.connections = []

      expect(() => new Executor(workflow)).toThrow(
        'Starter block must have at least one outgoing connection'
      )
    })

    test('should throw error if connection references non-existent source block', () => {
      const workflow = createMinimalWorkflow()
      workflow.connections.push({
        source: 'non-existent-block',
        target: 'block1',
      })

      expect(() => new Executor(workflow)).toThrow(
        'Connection references non-existent source block: non-existent-block'
      )
    })

    test('should throw error if connection references non-existent target block', () => {
      const workflow = createMinimalWorkflow()
      workflow.connections.push({
        source: 'starter',
        target: 'non-existent-block',
      })

      expect(() => new Executor(workflow)).toThrow(
        'Connection references non-existent target block: non-existent-block'
      )
    })
  })

  /**
   * Execution tests
   */
  describe('workflow execution', () => {
    test('should execute workflow and return ExecutionResult', async () => {
      const workflow = createMinimalWorkflow()
      const executor = new Executor(workflow)

      const result = await executor.execute('test-workflow-id')

      // Check if result is a StreamingExecution or ExecutionResult
      if ('success' in result) {
        expect(result).toHaveProperty('success')
        expect(result).toHaveProperty('output')

        // Our mocked implementation results in a false success value
        // In real usage, this would be true for successful executions
        expect(typeof result.success).toBe('boolean')
      } else {
        // Handle StreamingExecution case
        expect(result).toHaveProperty('stream')
        expect(result).toHaveProperty('execution')
        expect(result.stream).toBeInstanceOf(ReadableStream)
      }
    })

    test('should handle streaming execution with onStream callback', async () => {
      const workflow = createMinimalWorkflow()
      const mockOnStream = vi.fn()

      const executor = new Executor({
        workflow,
        contextExtensions: {
          stream: true,
          selectedOutputIds: ['block1'],
          onStream: mockOnStream,
        },
      })

      const result = await executor.execute('test-workflow-id')

      // With streaming enabled, should handle both ExecutionResult and StreamingExecution
      if ('stream' in result) {
        expect(result.stream).toBeInstanceOf(ReadableStream)
        expect(result.execution).toBeDefined()
      } else {
        expect(result).toHaveProperty('success')
        expect(result).toHaveProperty('output')
      }
    })

    test('should pass context extensions to execution context', async () => {
      const workflow = createMinimalWorkflow()
      const mockOnStream = vi.fn()
      const selectedOutputIds = ['block1', 'block2']
      const edges = [{ source: 'starter', target: 'block1' }]

      const executor = new Executor({
        workflow,
        contextExtensions: {
          stream: true,
          selectedOutputIds,
          edges,
          onStream: mockOnStream,
        },
      })

      // Spy on createExecutionContext to verify context extensions are passed
      const createContextSpy = vi.spyOn(executor as any, 'createExecutionContext')

      await executor.execute('test-workflow-id')

      expect(createContextSpy).toHaveBeenCalled()
      const contextArg = createContextSpy.mock.calls[0][2] // third argument is startTime, context is created internally
    })
  })

  /**
   * Condition and loop tests
   */
  describe('special blocks', () => {
    test('should handle condition blocks without errors', async () => {
      const workflow = createWorkflowWithCondition()
      const executor = new Executor(workflow)

      const result = await executor.execute('test-workflow-id')

      // Verify execution completes and returns expected structure
      if ('success' in result) {
        expect(result).toHaveProperty('success')
        expect(result).toHaveProperty('output')
      } else {
        expect(result).toHaveProperty('stream')
        expect(result).toHaveProperty('execution')
      }
    })

    test('should handle loop structures without errors', async () => {
      const workflow = createWorkflowWithLoop()
      const executor = new Executor(workflow)

      const result = await executor.execute('test-workflow-id')

      // Verify execution completes and returns expected structure
      if ('success' in result) {
        expect(result).toHaveProperty('success')
        expect(result).toHaveProperty('output')
      } else {
        expect(result).toHaveProperty('stream')
        expect(result).toHaveProperty('execution')
      }
    })
  })

  /**
   * Debug mode tests
   */
  describe('debug mode', () => {
    test('should detect debug mode from settings', async () => {
      // Reset and reconfigure mocks for debug mode
      vi.resetModules()
      vi.clearAllMocks()

      // Setup mocks with debug mode enabled
      setupAllMocks({ isDebugModeEnabled: true })

      // Import Executor AFTER setting up mocks
      const { Executor } = await import('./index')

      const workflow = createMinimalWorkflow()
      const executor = new Executor(workflow)
      const isDebugging = (executor as any).isDebugging

      expect(isDebugging).toBe(true)
    })

    test('should work with debug mode disabled', async () => {
      // Reset and reconfigure mocks for normal mode
      vi.resetModules()
      vi.clearAllMocks()

      // Setup mocks with debug mode disabled (default)
      setupAllMocks({ isDebugModeEnabled: false })

      // Import Executor AFTER setting up mocks
      const { Executor } = await import('./index')

      const workflow = createMinimalWorkflow()
      const executor = new Executor(workflow)
      const isDebugging = (executor as any).isDebugging

      expect(isDebugging).toBe(false)
    })

    test('should handle continue execution in debug mode', async () => {
      const workflow = createMinimalWorkflow()
      const executor = new Executor(workflow)

      // Create a mock context for debug continuation
      const mockContext = createMockContext()
      mockContext.blockStates.set('starter', {
        output: { input: {} },
        executed: true,
        executionTime: 0,
      })

      const result = await executor.continueExecution(['block1'], mockContext)

      expect(result).toHaveProperty('success')
      expect(result).toHaveProperty('output')
      expect(result).toHaveProperty('logs')
    })
  })

  /**
   * Additional tests to improve coverage
   */
  describe('block output handling', () => {
    test('should handle different block outputs correctly', () => {
      const workflow = createMinimalWorkflow()
      const executor = new Executor(workflow)

      // Test basic workflow execution
      expect(executor).toBeDefined()
      expect(typeof executor.execute).toBe('function')
    })

    test('should handle error outputs correctly', () => {
      const workflow = createMinimalWorkflow()
      const executor = new Executor(workflow)

      // Test error handling functionality
      const extractErrorMessage = (executor as any).extractErrorMessage.bind(executor)

      // Test error message extraction
      const error = new Error('Test error message')
      const errorMessage = extractErrorMessage(error)
      expect(errorMessage).toBe('Test error message')
    })
  })

  /**
   * Error handling tests
   */
  describe('error handling', () => {
    test('should activate error paths when a block has an error', () => {
      const workflow = createWorkflowWithErrorPath()
      const executor = new Executor(workflow)

      // Mock context
      const context = {
        executedBlocks: new Set<string>(['starter', 'block1']),
        activeExecutionPath: new Set<string>(['block1']),
        blockStates: new Map(),
        workflow: workflow,
      } as any

      // Add error state to the block
      context.blockStates.set('block1', {
        output: {
          error: 'Test error',
        },
        executed: true,
      })

      // Call activateErrorPath method
      const activateErrorPath = (executor as any).activateErrorPath.bind(executor)
      const result = activateErrorPath('block1', context)

      // Should return true since there is an error path
      expect(result).toBe(true)

      // Error-handler block should be in active execution path
      expect(context.activeExecutionPath.has('error-handler')).toBe(true)
    })

    test('should not activate error paths for starter and condition blocks', () => {
      const workflow = createWorkflowWithErrorPath()
      const executor = new Executor(workflow)

      // Add condition block
      workflow.blocks.push({
        id: 'condition-block',
        position: { x: 300, y: 0 },
        config: { tool: 'test-tool', params: {} },
        inputs: {},
        outputs: {},
        enabled: true,
        metadata: { id: 'condition', name: 'Condition Block' },
      })

      // Mock context
      const context = {
        executedBlocks: new Set<string>(['starter', 'condition-block']),
        activeExecutionPath: new Set<string>(['condition-block']),
        blockStates: new Map(),
        workflow: workflow,
      } as any

      // Add error states
      context.blockStates.set('starter', {
        output: { error: 'Test error' },
        executed: true,
      })

      context.blockStates.set('condition-block', {
        output: { error: 'Test error' },
        executed: true,
      })

      // Call activateErrorPath method
      const activateErrorPath = (executor as any).activateErrorPath.bind(executor)

      // Should return false for both blocks
      expect(activateErrorPath('starter', context)).toBe(false)
      expect(activateErrorPath('condition-block', context)).toBe(false)
    })

    test('should return false if no error connections exist', () => {
      const workflow = createMinimalWorkflow()
      const executor = new Executor(workflow)

      // Mock context
      const context = {
        executedBlocks: new Set<string>(['starter', 'block1']),
        activeExecutionPath: new Set<string>(['block1']),
        blockStates: new Map(),
        workflow: workflow,
      } as any

      // Add error state to the block
      context.blockStates.set('block1', {
        output: { error: 'Test error' },
        executed: true,
      })

      // Call activateErrorPath method
      const activateErrorPath = (executor as any).activateErrorPath.bind(executor)
      const result = activateErrorPath('block1', context)

      // Should return false since there is no error path
      expect(result).toBe(false)
    })

    test('should create proper error output for a block error', () => {
      const workflow = createWorkflowWithErrorPath()
      const executor = new Executor(workflow)

      // Create an error with additional properties
      const testError = new Error('Test function execution error') as Error & {
        status?: number
      }
      testError.status = 400

      // Create a context with blockLogs
      const _mockContext = {
        blockLogs: [],
        blockStates: new Map(),
        executedBlocks: new Set<string>(),
        activeExecutionPath: new Set<string>(['block1']),
        workflow,
      }

      // Call the extractErrorMessage method directly
      const extractErrorMessage = (executor as any).extractErrorMessage.bind(executor)
      const errorMessage = extractErrorMessage(testError)

      // Verify the error message is extracted correctly
      expect(errorMessage).toBe('Test function execution error')

      // Create an error output manually
      const errorOutput = {
        error: errorMessage,
        status: testError.status || 500,
      }

      // Verify the error output structure
      expect(errorOutput).toHaveProperty('error')
      expect(errorOutput).toHaveProperty('status')
    })

    test('should handle "undefined (undefined)" error case', () => {
      const workflow = createMinimalWorkflow()
      const executor = new Executor(workflow)

      const extractErrorMessage = (executor as any).extractErrorMessage.bind(executor)

      // Test the specific "undefined (undefined)" error case
      const undefinedError = { message: 'undefined (undefined)' }
      const errorMessage = extractErrorMessage(undefinedError)

      expect(errorMessage).toBe('undefined (undefined)')
    })
  })

  /**
   * Streaming execution tests
   */
  describe('streaming execution', () => {
    test('should handle streaming execution results', async () => {
      const workflow = createMinimalWorkflow()
      const mockOnStream = vi.fn()

      // Mock a streaming execution result
      const mockStreamingResult = {
        stream: new ReadableStream({
          start(controller) {
            controller.enqueue(new TextEncoder().encode('chunk1'))
            controller.enqueue(new TextEncoder().encode('chunk2'))
            controller.close()
          },
        }),
        execution: {
          blockId: 'agent-1',
          output: { response: { content: 'Final content' } },
        },
      }

      const executor = new Executor({
        workflow,
        contextExtensions: {
          stream: true,
          selectedOutputIds: ['block1'],
          onStream: mockOnStream,
        },
      })

      const result = await executor.execute('test-workflow-id')

      // Verify result structure
      if ('stream' in result) {
        expect(result.stream).toBeInstanceOf(ReadableStream)
        expect(result.execution).toBeDefined()
      }
    })

    test('should process streaming content in context', async () => {
      const workflow = createMinimalWorkflow()
      const mockOnStream = vi.fn()

      const executor = new Executor({
        workflow,
        contextExtensions: {
          stream: true,
          selectedOutputIds: ['block1'],
          onStream: mockOnStream,
        },
      })

      // Test that execution context contains streaming properties
      const createContextSpy = vi.spyOn(executor as any, 'createExecutionContext')

      await executor.execute('test-workflow-id')

      expect(createContextSpy).toHaveBeenCalled()
    })
  })

  /**
   * Dependency checking logic tests
   */
  describe('dependency checking', () => {
    test('should handle multi-input blocks with inactive sources correctly', () => {
      // Create workflow with router -> multiple APIs -> single agent
      const routerWorkflow = {
<<<<<<< HEAD
        version: '1.0.0',
=======
        version: '1.0',
>>>>>>> 9caa083e
        blocks: [
          {
            id: 'start',
            position: { x: 0, y: 0 },
            metadata: { id: 'starter', name: 'Start' },
<<<<<<< HEAD
            config: {
              tool: 'starter',
              params: {},
            },
=======
            config: { tool: 'test-tool', params: {} },
>>>>>>> 9caa083e
            inputs: {},
            outputs: {},
            enabled: true,
          },
          {
            id: 'router',
            position: { x: 100, y: 0 },
            metadata: { id: 'router', name: 'Router' },
<<<<<<< HEAD
            config: {
              tool: 'router',
              params: { prompt: 'test', model: 'gpt-4' },
            },
=======
            config: { tool: 'test-tool', params: { prompt: 'test', model: 'gpt-4' } },
>>>>>>> 9caa083e
            inputs: {},
            outputs: {},
            enabled: true,
          },
          {
            id: 'api1',
<<<<<<< HEAD
            position: { x: 200, y: 0 },
            metadata: { id: 'api', name: 'API 1' },
            config: {
              tool: 'api',
              params: { url: 'http://api1.com', method: 'GET' },
            },
=======
            position: { x: 200, y: -50 },
            metadata: { id: 'api', name: 'API 1' },
            config: { tool: 'test-tool', params: { url: 'http://api1.com', method: 'GET' } },
>>>>>>> 9caa083e
            inputs: {},
            outputs: {},
            enabled: true,
          },
          {
            id: 'api2',
<<<<<<< HEAD
            position: { x: 200, y: 100 },
            metadata: { id: 'api', name: 'API 2' },
            config: {
              tool: 'api',
              params: { url: 'http://api2.com', method: 'GET' },
            },
=======
            position: { x: 200, y: 50 },
            metadata: { id: 'api', name: 'API 2' },
            config: { tool: 'test-tool', params: { url: 'http://api2.com', method: 'GET' } },
>>>>>>> 9caa083e
            inputs: {},
            outputs: {},
            enabled: true,
          },
          {
            id: 'agent',
            position: { x: 300, y: 0 },
            metadata: { id: 'agent', name: 'Agent' },
<<<<<<< HEAD
            config: {
              tool: 'agent',
              params: { model: 'gpt-4', userPrompt: 'test' },
            },
=======
            config: { tool: 'test-tool', params: { model: 'gpt-4', userPrompt: 'test' } },
>>>>>>> 9caa083e
            inputs: {},
            outputs: {},
            enabled: true,
          },
        ],
        connections: [
          { source: 'start', target: 'router' },
          { source: 'router', target: 'api1' },
          { source: 'router', target: 'api2' },
          { source: 'api1', target: 'agent' },
          { source: 'api2', target: 'agent' },
        ],
        loops: {},
        parallels: {},
      }

      const executor = new Executor(routerWorkflow)
      const checkDependencies = (executor as any).checkDependencies.bind(executor)

      // Mock context simulating: router selected api1, api1 executed, api2 not in active path
      const mockContext = {
        blockStates: new Map(),
        decisions: {
          router: new Map([['router', 'api1']]),
          condition: new Map(),
        },
        activeExecutionPath: new Set(['start', 'router', 'api1', 'agent']),
        workflow: routerWorkflow,
      } as any

      const executedBlocks = new Set(['start', 'router', 'api1'])

      // Test agent's dependencies
      const agentConnections = [
        { source: 'api1', target: 'agent', sourceHandle: 'source' },
        { source: 'api2', target: 'agent', sourceHandle: 'source' },
      ]

      const dependenciesMet = checkDependencies(agentConnections, executedBlocks, mockContext)

      // Both dependencies should be met:
      // - api1: in active path AND executed = met
      // - api2: NOT in active path = automatically met
      expect(dependenciesMet).toBe(true)
    })

    test('should prioritize special connection types over active path check', () => {
      const workflow = createMinimalWorkflow()
      const executor = new Executor(workflow)
      const checkDependencies = (executor as any).checkDependencies.bind(executor)

      const mockContext = {
        blockStates: new Map(),
        decisions: { router: new Map(), condition: new Map() },
        activeExecutionPath: new Set(['block1']), // block2 not in active path
        completedLoops: new Set(),
        workflow: workflow,
      } as any

      const executedBlocks = new Set(['block1'])

      // Test error connection (should be handled before active path check)
      const errorConnections = [{ source: 'block2', target: 'block3', sourceHandle: 'error' }]

      // Mock block2 with error state
      mockContext.blockStates.set('block2', {
        output: { error: 'test error' },
      })

      // Even though block2 is not in active path, error connection should be handled specially
      const errorDepsResult = checkDependencies(errorConnections, new Set(['block2']), mockContext)
      expect(errorDepsResult).toBe(true) // source executed + has error = dependency met

      // Test loop connection
      const loopConnections = [
        { source: 'block2', target: 'block3', sourceHandle: 'loop-end-source' },
      ]

      mockContext.completedLoops.add('block2')
      const loopDepsResult = checkDependencies(loopConnections, new Set(['block2']), mockContext)
      expect(loopDepsResult).toBe(true) // loop completed = dependency met
    })

    test('should handle router decisions correctly in dependency checking', () => {
      const workflow = createMinimalWorkflow()
      const executor = new Executor(workflow)
      const checkDependencies = (executor as any).checkDependencies.bind(executor)

      // Add router block to workflow
      workflow.blocks.push({
        id: 'router1',
<<<<<<< HEAD
        position: { x: 0, y: 0 },
        metadata: { id: 'router', name: 'Router' },
        config: {
          tool: 'router',
          params: {},
        },
=======
        position: { x: 200, y: 0 },
        metadata: { id: 'router', name: 'Router' },
        config: { tool: 'test-tool', params: {} },
>>>>>>> 9caa083e
        inputs: {},
        outputs: {},
        enabled: true,
      })

      const mockContext = {
        blockStates: new Map(),
        decisions: {
          router: new Map([['router1', 'target1']]), // router selected target1
          condition: new Map(),
        },
        activeExecutionPath: new Set(['router1', 'target1', 'target2']),
        workflow: workflow,
      } as any

      const executedBlocks = new Set(['router1'])

      // Test selected target
      const selectedConnections = [{ source: 'router1', target: 'target1', sourceHandle: 'source' }]
      const selectedResult = checkDependencies(selectedConnections, executedBlocks, mockContext)
      expect(selectedResult).toBe(true) // router executed + target selected = dependency met

      // Test non-selected target
      const nonSelectedConnections = [
        { source: 'router1', target: 'target2', sourceHandle: 'source' },
      ]
      const nonSelectedResult = checkDependencies(
        nonSelectedConnections,
        executedBlocks,
        mockContext
      )
      expect(nonSelectedResult).toBe(true) // router executed + target NOT selected = dependency auto-met
    })

    test('should handle condition decisions correctly in dependency checking', () => {
      const conditionWorkflow = createWorkflowWithCondition()
      const executor = new Executor(conditionWorkflow)
      const checkDependencies = (executor as any).checkDependencies.bind(executor)

      const mockContext = {
        blockStates: new Map(),
        decisions: {
          router: new Map(),
          condition: new Map([['condition1', 'true']]), // condition selected true path
        },
        activeExecutionPath: new Set(['condition1', 'trueTarget']),
        workflow: conditionWorkflow,
      } as any

      const executedBlocks = new Set(['condition1'])

      // Test selected condition path
      const trueConnections = [
        { source: 'condition1', target: 'trueTarget', sourceHandle: 'condition-true' },
      ]
      const trueResult = checkDependencies(trueConnections, executedBlocks, mockContext)
      expect(trueResult).toBe(true)

      // Test non-selected condition path
      const falseConnections = [
        { source: 'condition1', target: 'falseTarget', sourceHandle: 'condition-false' },
      ]
      const falseResult = checkDependencies(falseConnections, executedBlocks, mockContext)
      expect(falseResult).toBe(true) // condition executed + path NOT selected = dependency auto-met
    })

    test('should handle regular sequential dependencies correctly', () => {
      const workflow = createMinimalWorkflow()
      const executor = new Executor(workflow)
      const checkDependencies = (executor as any).checkDependencies.bind(executor)

      const mockContext = {
        blockStates: new Map(),
        decisions: { router: new Map(), condition: new Map() },
        activeExecutionPath: new Set(['block1', 'block2']),
        workflow: workflow,
      } as any

      const executedBlocks = new Set(['block1'])

      // Test normal sequential dependency
      const normalConnections = [{ source: 'block1', target: 'block2', sourceHandle: 'source' }]

      // Without error
      const normalResult = checkDependencies(normalConnections, executedBlocks, mockContext)
      expect(normalResult).toBe(true) // source executed + no error = dependency met

      // With error should fail regular connection
      mockContext.blockStates.set('block1', {
        output: { error: 'test error' },
      })
      const errorResult = checkDependencies(normalConnections, executedBlocks, mockContext)
      expect(errorResult).toBe(false) // source executed + has error = regular dependency not met
    })

    test('should handle empty dependency list', () => {
      const workflow = createMinimalWorkflow()
      const executor = new Executor(workflow)
      const checkDependencies = (executor as any).checkDependencies.bind(executor)

      const mockContext = createMockContext()
      const executedBlocks = new Set<string>()

      // Empty connections should return true
      const result = checkDependencies([], executedBlocks, mockContext)
      expect(result).toBe(true)
    })
  })
})<|MERGE_RESOLUTION|>--- conflicted
+++ resolved
@@ -636,24 +636,13 @@
     test('should handle multi-input blocks with inactive sources correctly', () => {
       // Create workflow with router -> multiple APIs -> single agent
       const routerWorkflow = {
-<<<<<<< HEAD
-        version: '1.0.0',
-=======
         version: '1.0',
->>>>>>> 9caa083e
         blocks: [
           {
             id: 'start',
             position: { x: 0, y: 0 },
             metadata: { id: 'starter', name: 'Start' },
-<<<<<<< HEAD
-            config: {
-              tool: 'starter',
-              params: {},
-            },
-=======
             config: { tool: 'test-tool', params: {} },
->>>>>>> 9caa083e
             inputs: {},
             outputs: {},
             enabled: true,
@@ -662,50 +651,25 @@
             id: 'router',
             position: { x: 100, y: 0 },
             metadata: { id: 'router', name: 'Router' },
-<<<<<<< HEAD
-            config: {
-              tool: 'router',
-              params: { prompt: 'test', model: 'gpt-4' },
-            },
-=======
             config: { tool: 'test-tool', params: { prompt: 'test', model: 'gpt-4' } },
->>>>>>> 9caa083e
             inputs: {},
             outputs: {},
             enabled: true,
           },
           {
             id: 'api1',
-<<<<<<< HEAD
-            position: { x: 200, y: 0 },
-            metadata: { id: 'api', name: 'API 1' },
-            config: {
-              tool: 'api',
-              params: { url: 'http://api1.com', method: 'GET' },
-            },
-=======
             position: { x: 200, y: -50 },
             metadata: { id: 'api', name: 'API 1' },
             config: { tool: 'test-tool', params: { url: 'http://api1.com', method: 'GET' } },
->>>>>>> 9caa083e
             inputs: {},
             outputs: {},
             enabled: true,
           },
           {
             id: 'api2',
-<<<<<<< HEAD
-            position: { x: 200, y: 100 },
-            metadata: { id: 'api', name: 'API 2' },
-            config: {
-              tool: 'api',
-              params: { url: 'http://api2.com', method: 'GET' },
-            },
-=======
             position: { x: 200, y: 50 },
             metadata: { id: 'api', name: 'API 2' },
             config: { tool: 'test-tool', params: { url: 'http://api2.com', method: 'GET' } },
->>>>>>> 9caa083e
             inputs: {},
             outputs: {},
             enabled: true,
@@ -714,14 +678,7 @@
             id: 'agent',
             position: { x: 300, y: 0 },
             metadata: { id: 'agent', name: 'Agent' },
-<<<<<<< HEAD
-            config: {
-              tool: 'agent',
-              params: { model: 'gpt-4', userPrompt: 'test' },
-            },
-=======
             config: { tool: 'test-tool', params: { model: 'gpt-4', userPrompt: 'test' } },
->>>>>>> 9caa083e
             inputs: {},
             outputs: {},
             enabled: true,
@@ -813,18 +770,9 @@
       // Add router block to workflow
       workflow.blocks.push({
         id: 'router1',
-<<<<<<< HEAD
-        position: { x: 0, y: 0 },
-        metadata: { id: 'router', name: 'Router' },
-        config: {
-          tool: 'router',
-          params: {},
-        },
-=======
         position: { x: 200, y: 0 },
         metadata: { id: 'router', name: 'Router' },
         config: { tool: 'test-tool', params: {} },
->>>>>>> 9caa083e
         inputs: {},
         outputs: {},
         enabled: true,
