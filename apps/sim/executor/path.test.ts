import { beforeEach, describe, expect, it } from 'vitest'
import type { SerializedWorkflow } from '@/serializer/types'
import { PathTracker } from './path'
import type { BlockState, ExecutionContext } from './types'

describe('PathTracker', () => {
  let pathTracker: PathTracker
  let mockWorkflow: SerializedWorkflow
  let mockContext: ExecutionContext

  beforeEach(() => {
    mockWorkflow = {
      version: '1.0',
      blocks: [
        {
          id: 'block1',
          metadata: { id: 'generic' },
          position: { x: 0, y: 0 },
          config: { tool: 'generic', params: {} },
          inputs: {},
          outputs: {},
          enabled: true,
        },
        {
          id: 'block2',
          metadata: { id: 'generic' },
          position: { x: 0, y: 0 },
          config: { tool: 'generic', params: {} },
          inputs: {},
          outputs: {},
          enabled: true,
        },
        {
          id: 'router1',
          metadata: { id: 'router' },
          position: { x: 0, y: 0 },
          config: { tool: 'router', params: {} },
          inputs: {},
          outputs: {},
          enabled: true,
        },
        {
          id: 'condition1',
          metadata: { id: 'condition' },
          position: { x: 0, y: 0 },
          config: { tool: 'condition', params: {} },
          inputs: {},
          outputs: {},
          enabled: true,
        },
        {
          id: 'loop1',
          metadata: { id: 'loop' },
          position: { x: 0, y: 0 },
          config: { tool: 'loop', params: {} },
          inputs: {},
          outputs: {},
          enabled: true,
        },
      ],
      connections: [
        { source: 'block1', target: 'block2' },
        { source: 'router1', target: 'block1' },
        { source: 'router1', target: 'block2' },
        { source: 'condition1', target: 'block1', sourceHandle: 'condition-if' },
        { source: 'condition1', target: 'block2', sourceHandle: 'condition-else' },
        { source: 'loop1', target: 'block1', sourceHandle: 'loop-start-source' },
        { source: 'loop1', target: 'block2', sourceHandle: 'loop-end-source' },
      ],
      loops: {
        loop1: {
          id: 'loop1',
          nodes: ['block1'],
          iterations: 3,
          loopType: 'for',
        },
      },
    }

    mockContext = {
      workflowId: 'test-workflow',
      blockStates: new Map(),
      blockLogs: [],
      metadata: { duration: 0 },
      environmentVariables: {},
      decisions: { router: new Map(), condition: new Map() },
      loopIterations: new Map(),
      loopItems: new Map(),
      completedLoops: new Set(),
      executedBlocks: new Set(),
      activeExecutionPath: new Set(),
      workflow: mockWorkflow,
    }

    pathTracker = new PathTracker(mockWorkflow)
  })

  describe('isInActivePath', () => {
    it('should return true if block is already in active path', () => {
      mockContext.activeExecutionPath.add('block1')
      expect(pathTracker.isInActivePath('block1', mockContext)).toBe(true)
    })

    it('should return false if block has no incoming connections and is not in active path', () => {
      expect(pathTracker.isInActivePath('router1', mockContext)).toBe(false)
    })

    describe('regular blocks', () => {
      it('should return true if source block is in active path and executed', () => {
        mockContext.activeExecutionPath.add('block1')
        mockContext.executedBlocks.add('block1')
        expect(pathTracker.isInActivePath('block2', mockContext)).toBe(true)
      })

      it('should return false if source block is not executed', () => {
        mockContext.activeExecutionPath.add('block1')
        expect(pathTracker.isInActivePath('block2', mockContext)).toBe(false)
      })

      it('should return false if source block is not in active path', () => {
        mockContext.executedBlocks.add('block1')
        expect(pathTracker.isInActivePath('block2', mockContext)).toBe(false)
      })
    })

    describe('router blocks', () => {
      it('should return true if router selected this target', () => {
        mockContext.executedBlocks.add('router1')
        mockContext.decisions.router.set('router1', 'block1')
        expect(pathTracker.isInActivePath('block1', mockContext)).toBe(true)
      })

      it('should return false if router selected different target', () => {
        mockContext.executedBlocks.add('router1')
        mockContext.decisions.router.set('router1', 'block2')
        expect(pathTracker.isInActivePath('block1', mockContext)).toBe(false)
      })

      it('should return false if router not executed', () => {
        mockContext.decisions.router.set('router1', 'block1')
        expect(pathTracker.isInActivePath('block1', mockContext)).toBe(false)
      })
    })

    describe('condition blocks', () => {
      it('should return true if condition selected this path', () => {
        mockContext.executedBlocks.add('condition1')
        mockContext.decisions.condition.set('condition1', 'if')
        expect(pathTracker.isInActivePath('block1', mockContext)).toBe(true)
      })

      it('should return false if condition selected different path', () => {
        mockContext.executedBlocks.add('condition1')
        mockContext.decisions.condition.set('condition1', 'else')
        expect(pathTracker.isInActivePath('block1', mockContext)).toBe(false)
      })

      it('should return false if connection has no sourceHandle', () => {
        // Add a connection without sourceHandle
        mockWorkflow.connections.push({ source: 'condition1', target: 'block3' })
        mockContext.executedBlocks.add('condition1')
        expect(pathTracker.isInActivePath('block3', mockContext)).toBe(false)
      })
    })
  })

  describe('updateExecutionPaths', () => {
    describe('router blocks', () => {
      it('should update router decision and activate selected path', () => {
        const blockState: BlockState = {
          output: { selectedPath: { blockId: 'block1' } },
          executed: true,
          executionTime: 100,
        }
        mockContext.blockStates.set('router1', blockState)

        pathTracker.updateExecutionPaths(['router1'], mockContext)

        expect(mockContext.decisions.router.get('router1')).toBe('block1')
        expect(mockContext.activeExecutionPath.has('block1')).toBe(true)
      })

      it('should not update if no selected path', () => {
        const blockState: BlockState = {
          output: {},
          executed: true,
          executionTime: 100,
        }
        mockContext.blockStates.set('router1', blockState)

        pathTracker.updateExecutionPaths(['router1'], mockContext)

        expect(mockContext.decisions.router.has('router1')).toBe(false)
        expect(mockContext.activeExecutionPath.has('block1')).toBe(false)
      })
    })

    describe('condition blocks', () => {
      it('should update condition decision and activate selected connection', () => {
        const blockState: BlockState = {
          output: { selectedConditionId: 'if' },
          executed: true,
          executionTime: 100,
        }
        mockContext.blockStates.set('condition1', blockState)

        pathTracker.updateExecutionPaths(['condition1'], mockContext)

        expect(mockContext.decisions.condition.get('condition1')).toBe('if')
        expect(mockContext.activeExecutionPath.has('block1')).toBe(true)
      })

      it('should not activate if no matching connection', () => {
        const blockState: BlockState = {
          output: { selectedConditionId: 'unknown' },
          executed: true,
          executionTime: 100,
        }
        mockContext.blockStates.set('condition1', blockState)

        pathTracker.updateExecutionPaths(['condition1'], mockContext)

        expect(mockContext.decisions.condition.get('condition1')).toBe('unknown')
        expect(mockContext.activeExecutionPath.has('block1')).toBe(false)
      })
    })

    describe('loop blocks', () => {
      it('should only activate loop-start connections', () => {
        pathTracker.updateExecutionPaths(['loop1'], mockContext)

        expect(mockContext.activeExecutionPath.has('block1')).toBe(true)
        expect(mockContext.activeExecutionPath.has('block2')).toBe(false)
      })
    })

    describe('regular blocks', () => {
      it('should activate outgoing connections on success', () => {
        const blockState: BlockState = {
          output: { data: 'success' },
          executed: true,
          executionTime: 100,
        }
        mockContext.blockStates.set('block1', blockState)
        mockContext.executedBlocks.add('block1')
        // Complete the loop so external connections can be activated
        mockContext.completedLoops.add('loop1')

        pathTracker.updateExecutionPaths(['block1'], mockContext)

        expect(mockContext.activeExecutionPath.has('block2')).toBe(true)
      })

      it('should activate error connections on error', () => {
        // Add error connection
        mockWorkflow.connections.push({
          source: 'block1',
          target: 'errorHandler',
          sourceHandle: 'error',
        })
        const blockState: BlockState = {
          output: { error: 'Something failed' },
          executed: true,
          executionTime: 100,
        }
        mockContext.blockStates.set('block1', blockState)
        mockContext.executedBlocks.add('block1')
        // Complete the loop so external connections can be activated
        mockContext.completedLoops.add('loop1')

        pathTracker.updateExecutionPaths(['block1'], mockContext)

        expect(mockContext.activeExecutionPath.has('errorHandler')).toBe(true)
        expect(mockContext.activeExecutionPath.has('block2')).toBe(false)
      })

      it('should skip external loop connections if loop not completed', () => {
        // Add block3 outside the loop
        mockWorkflow.blocks.push({
          id: 'block3',
          metadata: { id: 'generic' },
          position: { x: 0, y: 0 },
          config: { tool: 'generic', params: {} },
          inputs: {},
          outputs: {},
          enabled: true,
        })
        mockWorkflow.connections.push({ source: 'block1', target: 'block3' })
        mockContext.executedBlocks.add('block1')

        pathTracker.updateExecutionPaths(['block1'], mockContext)

        expect(mockContext.activeExecutionPath.has('block3')).toBe(false)
      })

      it('should activate external loop connections if loop completed', () => {
        // Add block3 outside the loop
        mockWorkflow.blocks.push({
          id: 'block3',
          metadata: { id: 'generic' },
          position: { x: 0, y: 0 },
          config: { tool: 'generic', params: {} },
          inputs: {},
          outputs: {},
          enabled: true,
        })
        mockWorkflow.connections.push({ source: 'block1', target: 'block3' })
        mockContext.completedLoops.add('loop1')
        mockContext.executedBlocks.add('block1')

        pathTracker.updateExecutionPaths(['block1'], mockContext)

        expect(mockContext.activeExecutionPath.has('block3')).toBe(true)
      })

      it('should activate all other connection types', () => {
        // Add custom connection type
        mockWorkflow.connections.push({
          source: 'block1',
          target: 'customHandler',
          sourceHandle: 'custom-handle',
        })
        mockContext.executedBlocks.add('block1')
        // Complete the loop so external connections can be activated
        mockContext.completedLoops.add('loop1')

        pathTracker.updateExecutionPaths(['block1'], mockContext)

        expect(mockContext.activeExecutionPath.has('customHandler')).toBe(true)
      })
    })

    it('should handle multiple blocks in one update', () => {
      const blockState1: BlockState = {
        output: { data: 'success' },
        executed: true,
        executionTime: 100,
      }
      const blockState2: BlockState = {
        output: { selectedPath: { blockId: 'block1' } },
        executed: true,
        executionTime: 150,
      }
      mockContext.blockStates.set('block1', blockState1)
      mockContext.blockStates.set('router1', blockState2)
      mockContext.executedBlocks.add('block1')
      mockContext.executedBlocks.add('router1')
      // Complete the loop so block1 can activate external connections
      mockContext.completedLoops.add('loop1')

      pathTracker.updateExecutionPaths(['block1', 'router1'], mockContext)

      expect(mockContext.activeExecutionPath.has('block2')).toBe(true)
      expect(mockContext.activeExecutionPath.has('block1')).toBe(true)
      expect(mockContext.decisions.router.get('router1')).toBe('block1')
    })

    it('should skip blocks that do not exist', () => {
      // Should not throw
      expect(() => {
        pathTracker.updateExecutionPaths(['nonexistent'], mockContext)
      }).not.toThrow()
    })
  })

  describe('edge cases', () => {
    it('should handle blocks with multiple incoming connections', () => {
      // Add another connection to block2
      mockWorkflow.connections.push({ source: 'router1', target: 'block2' })

      // One path is active
      mockContext.activeExecutionPath.add('block1')
      mockContext.executedBlocks.add('block1')

      expect(pathTracker.isInActivePath('block2', mockContext)).toBe(true)
    })

    it('should handle nested loops', () => {
      // Add nested loop
      mockWorkflow.loops = mockWorkflow.loops || {}
      mockWorkflow.loops.loop2 = {
        id: 'loop2',
        nodes: ['loop1', 'block1'],
        iterations: 2,
        loopType: 'for',
      }

      // Block1 is in both loops
      const loops = Object.entries(mockContext.workflow?.loops || {})
        .filter(([_, loop]) => loop.nodes.includes('block1'))
        .map(([id, loop]) => ({ id, loop }))

      expect(loops).toHaveLength(2)
    })

    it('should handle empty workflow', () => {
      const emptyWorkflow: SerializedWorkflow = {
        version: '1.0',
        blocks: [],
        connections: [],
        loops: {},
      }
      const emptyTracker = new PathTracker(emptyWorkflow)

      expect(emptyTracker.isInActivePath('any', mockContext)).toBe(false)
      expect(() => {
        emptyTracker.updateExecutionPaths(['any'], mockContext)
      }).not.toThrow()
    })
  })

  describe('Router downstream path activation', () => {
    beforeEach(() => {
      // Create router workflow with downstream connections
      mockWorkflow = {
        version: '1.0',
        blocks: [
          {
            id: 'router1',
            metadata: { id: 'router', name: 'Router' },
            position: { x: 0, y: 0 },
            config: { tool: 'router', params: {} },
            inputs: {},
            outputs: {},
            enabled: true,
          },
          {
            id: 'api1',
            metadata: { id: 'api', name: 'API 1' },
            position: { x: 0, y: 0 },
            config: { tool: 'api', params: {} },
            inputs: {},
            outputs: {},
            enabled: true,
          },
          {
            id: 'api2',
            metadata: { id: 'api', name: 'API 2' },
            position: { x: 0, y: 0 },
            config: { tool: 'api', params: {} },
            inputs: {},
            outputs: {},
            enabled: true,
          },
          {
            id: 'agent1',
            metadata: { id: 'agent', name: 'Agent' },
            position: { x: 0, y: 0 },
            config: { tool: 'agent', params: {} },
            inputs: {},
            outputs: {},
            enabled: true,
          },
        ],
        connections: [
          { source: 'router1', target: 'api1' },
          { source: 'router1', target: 'api2' },
          { source: 'api1', target: 'agent1' },
          { source: 'api2', target: 'agent1' },
        ],
        loops: {},
        parallels: {},
      }

      pathTracker = new PathTracker(mockWorkflow)
      mockContext = {
        workflowId: 'test-router-workflow',
        blockStates: new Map(),
        blockLogs: [],
        metadata: { duration: 0 },
        environmentVariables: {},
        decisions: { router: new Map(), condition: new Map() },
        loopIterations: new Map(),
        loopItems: new Map(),
        completedLoops: new Set(),
        executedBlocks: new Set(),
        activeExecutionPath: new Set(),
        workflow: mockWorkflow,
      }
    })

    it('should activate downstream paths when router selects a target', () => {
<<<<<<< HEAD
      // Mock router output selecting api1
      mockContext.blockStates.set('router1', {
        output: {
          response: {
            selectedPath: {
              blockId: 'api1',
              blockType: 'api',
              blockTitle: 'API 1',
            },
=======
      // Mock router output selecting api1 - based on implementation, it expects selectedPath directly
      mockContext.blockStates.set('router1', {
        output: {
          selectedPath: {
            blockId: 'api1',
            blockType: 'api',
            blockTitle: 'API 1',
>>>>>>> 9caa083e
          },
        },
        executed: true,
        executionTime: 100,
      })

      // Update paths for router
      pathTracker.updateExecutionPaths(['router1'], mockContext)

      // Both api1 and agent1 should be activated (downstream from api1)
      expect(mockContext.activeExecutionPath.has('api1')).toBe(true)
      expect(mockContext.activeExecutionPath.has('agent1')).toBe(true)

      // api2 should NOT be activated (not selected by router)
      expect(mockContext.activeExecutionPath.has('api2')).toBe(false)
    })

    it('should handle multiple levels of downstream connections', () => {
      // Add another level to test deep activation
      mockWorkflow.blocks.push({
        id: 'finalStep',
        metadata: { id: 'api', name: 'Final Step' },
        position: { x: 0, y: 0 },
        config: { tool: 'api', params: {} },
        inputs: {},
        outputs: {},
        enabled: true,
      })
      mockWorkflow.connections.push({ source: 'agent1', target: 'finalStep' })

      pathTracker = new PathTracker(mockWorkflow)

<<<<<<< HEAD
      // Mock router output selecting api1
      mockContext.blockStates.set('router1', {
        output: {
          response: {
            selectedPath: {
              blockId: 'api1',
              blockType: 'api',
              blockTitle: 'API 1',
            },
=======
      // Mock router output selecting api1 - based on implementation, it expects selectedPath directly
      mockContext.blockStates.set('router1', {
        output: {
          selectedPath: {
            blockId: 'api1',
            blockType: 'api',
            blockTitle: 'API 1',
>>>>>>> 9caa083e
          },
        },
        executed: true,
        executionTime: 100,
      })

      pathTracker.updateExecutionPaths(['router1'], mockContext)

      // All downstream blocks should be activated
      expect(mockContext.activeExecutionPath.has('api1')).toBe(true)
      expect(mockContext.activeExecutionPath.has('agent1')).toBe(true)
      expect(mockContext.activeExecutionPath.has('finalStep')).toBe(true)

      // Non-selected path should not be activated
      expect(mockContext.activeExecutionPath.has('api2')).toBe(false)
    })

    it('should not create infinite loops in cyclic workflows', () => {
      // Add a cycle to test loop prevention
      mockWorkflow.connections.push({ source: 'agent1', target: 'api1' })
      pathTracker = new PathTracker(mockWorkflow)

      mockContext.blockStates.set('router1', {
        output: {
<<<<<<< HEAD
          response: {
            selectedPath: {
              blockId: 'api1',
              blockType: 'api',
              blockTitle: 'API 1',
            },
=======
          selectedPath: {
            blockId: 'api1',
            blockType: 'api',
            blockTitle: 'API 1',
>>>>>>> 9caa083e
          },
        },
        executed: true,
        executionTime: 100,
      })

      // This should not throw or cause infinite recursion
      expect(() => {
        pathTracker.updateExecutionPaths(['router1'], mockContext)
      }).not.toThrow()

      // Both api1 and agent1 should still be activated
      expect(mockContext.activeExecutionPath.has('api1')).toBe(true)
      expect(mockContext.activeExecutionPath.has('agent1')).toBe(true)
    })

    it('should handle router with no downstream connections', () => {
      // Create isolated router
      const isolatedWorkflow = {
        ...mockWorkflow,
        connections: [
          { source: 'router1', target: 'api1' },
          { source: 'router1', target: 'api2' },
          // Remove downstream connections from api1/api2
        ],
      }
      pathTracker = new PathTracker(isolatedWorkflow)

      mockContext.blockStates.set('router1', {
        output: {
<<<<<<< HEAD
          response: {
            selectedPath: {
              blockId: 'api1',
              blockType: 'api',
              blockTitle: 'API 1',
            },
=======
          selectedPath: {
            blockId: 'api1',
            blockType: 'api',
            blockTitle: 'API 1',
>>>>>>> 9caa083e
          },
        },
        executed: true,
        executionTime: 100,
      })

      pathTracker.updateExecutionPaths(['router1'], mockContext)

      // Only the selected target should be activated
      expect(mockContext.activeExecutionPath.has('api1')).toBe(true)
      expect(mockContext.activeExecutionPath.has('api2')).toBe(false)
      expect(mockContext.activeExecutionPath.has('agent1')).toBe(false)
    })
  })
})<|MERGE_RESOLUTION|>--- conflicted
+++ resolved
@@ -480,17 +480,6 @@
     })
 
     it('should activate downstream paths when router selects a target', () => {
-<<<<<<< HEAD
-      // Mock router output selecting api1
-      mockContext.blockStates.set('router1', {
-        output: {
-          response: {
-            selectedPath: {
-              blockId: 'api1',
-              blockType: 'api',
-              blockTitle: 'API 1',
-            },
-=======
       // Mock router output selecting api1 - based on implementation, it expects selectedPath directly
       mockContext.blockStates.set('router1', {
         output: {
@@ -498,7 +487,6 @@
             blockId: 'api1',
             blockType: 'api',
             blockTitle: 'API 1',
->>>>>>> 9caa083e
           },
         },
         executed: true,
@@ -531,17 +519,6 @@
 
       pathTracker = new PathTracker(mockWorkflow)
 
-<<<<<<< HEAD
-      // Mock router output selecting api1
-      mockContext.blockStates.set('router1', {
-        output: {
-          response: {
-            selectedPath: {
-              blockId: 'api1',
-              blockType: 'api',
-              blockTitle: 'API 1',
-            },
-=======
       // Mock router output selecting api1 - based on implementation, it expects selectedPath directly
       mockContext.blockStates.set('router1', {
         output: {
@@ -549,7 +526,6 @@
             blockId: 'api1',
             blockType: 'api',
             blockTitle: 'API 1',
->>>>>>> 9caa083e
           },
         },
         executed: true,
@@ -574,19 +550,10 @@
 
       mockContext.blockStates.set('router1', {
         output: {
-<<<<<<< HEAD
-          response: {
-            selectedPath: {
-              blockId: 'api1',
-              blockType: 'api',
-              blockTitle: 'API 1',
-            },
-=======
           selectedPath: {
             blockId: 'api1',
             blockType: 'api',
             blockTitle: 'API 1',
->>>>>>> 9caa083e
           },
         },
         executed: true,
@@ -617,19 +584,10 @@
 
       mockContext.blockStates.set('router1', {
         output: {
-<<<<<<< HEAD
-          response: {
-            selectedPath: {
-              blockId: 'api1',
-              blockType: 'api',
-              blockTitle: 'API 1',
-            },
-=======
           selectedPath: {
             blockId: 'api1',
             blockType: 'api',
             blockTitle: 'API 1',
->>>>>>> 9caa083e
           },
         },
         executed: true,
