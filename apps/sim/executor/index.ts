import { createLogger } from '@/lib/logs/console-logger'
import type { BlockOutput } from '@/blocks/types'
import type { SerializedBlock, SerializedWorkflow } from '@/serializer/types'
import { useExecutionStore } from '@/stores/execution/store'
import { useConsoleStore } from '@/stores/panel/console/store'
import { useGeneralStore } from '@/stores/settings/general/store'
import {
  AgentBlockHandler,
  ApiBlockHandler,
  ConditionBlockHandler,
  EvaluatorBlockHandler,
  FunctionBlockHandler,
  GenericBlockHandler,
  LoopBlockHandler,
  ParallelBlockHandler,
  ResponseBlockHandler,
  RouterBlockHandler,
  WorkflowBlockHandler,
} from './handlers/index'
import { LoopManager } from './loops'
import { ParallelManager } from './parallels'
import { PathTracker } from './path'
import { InputResolver } from './resolver'
import type {
  BlockHandler,
  BlockLog,
  ExecutionContext,
  ExecutionResult,
  NormalizedBlockOutput,
  StreamingExecution,
} from './types'

const logger = createLogger('Executor')

/**
 * Tracks telemetry events for workflow execution if telemetry is enabled
 */
function trackWorkflowTelemetry(eventName: string, data: Record<string, any>) {
  if (typeof window !== 'undefined' && window.__SIM_TRACK_EVENT) {
    // Add timestamp and sanitize the data to avoid circular references
    const safeData = {
      ...data,
      timestamp: Date.now(),
    }

    // Track the event through the global telemetry function
    window.__SIM_TRACK_EVENT(eventName, {
      category: 'workflow',
      ...safeData,
    })
  }
}

/**
 * Core execution engine that runs workflow blocks in topological order.
 *
 * Handles block execution, state management, and error handling.
 */
export class Executor {
  // Core components are initialized once and remain immutable
  private resolver: InputResolver
  private loopManager: LoopManager
  private parallelManager: ParallelManager
  private pathTracker: PathTracker
  private blockHandlers: BlockHandler[]
  private workflowInput: any
  private isDebugging = false
  private contextExtensions: any = {}
  private actualWorkflow: SerializedWorkflow

  constructor(
    private workflowParam:
      | SerializedWorkflow
      | {
          workflow: SerializedWorkflow
          currentBlockStates?: Record<string, BlockOutput>
          envVarValues?: Record<string, string>
          workflowInput?: any
          workflowVariables?: Record<string, any>
          contextExtensions?: {
            stream?: boolean
            selectedOutputIds?: string[]
            edges?: Array<{ source: string; target: string }>
            onStream?: (streamingExecution: StreamingExecution) => Promise<void>
          }
        },
    private initialBlockStates: Record<string, BlockOutput> = {},
    private environmentVariables: Record<string, string> = {},
    workflowInput?: any,
    private workflowVariables: Record<string, any> = {}
  ) {
    // Handle new constructor format with options object
    if (typeof workflowParam === 'object' && 'workflow' in workflowParam) {
      const options = workflowParam
      this.actualWorkflow = options.workflow
      this.initialBlockStates = options.currentBlockStates || {}
      this.environmentVariables = options.envVarValues || {}
      this.workflowInput = options.workflowInput || {}
      this.workflowVariables = options.workflowVariables || {}

      // Store context extensions for streaming and output selection
      if (options.contextExtensions) {
        this.contextExtensions = options.contextExtensions

        if (this.contextExtensions.stream) {
          logger.info('Executor initialized with streaming enabled', {
            hasSelectedOutputIds: Array.isArray(this.contextExtensions.selectedOutputIds),
            selectedOutputCount: Array.isArray(this.contextExtensions.selectedOutputIds)
              ? this.contextExtensions.selectedOutputIds.length
              : 0,
            selectedOutputIds: this.contextExtensions.selectedOutputIds || [],
          })
        }
      }
    } else {
      this.actualWorkflow = workflowParam

      if (workflowInput) {
        this.workflowInput = workflowInput
        logger.info('[Executor] Using workflow input:', JSON.stringify(this.workflowInput, null, 2))
      } else {
        this.workflowInput = {}
      }
    }

    this.validateWorkflow()

    this.loopManager = new LoopManager(this.actualWorkflow.loops || {})
    this.parallelManager = new ParallelManager(this.actualWorkflow.parallels || {})
    this.resolver = new InputResolver(
      this.actualWorkflow,
      this.environmentVariables,
      this.workflowVariables,
      this.loopManager
    )
    this.pathTracker = new PathTracker(this.actualWorkflow)

    this.blockHandlers = [
      new AgentBlockHandler(),
      new RouterBlockHandler(this.pathTracker),
      new ConditionBlockHandler(this.pathTracker, this.resolver),
      new EvaluatorBlockHandler(),
      new FunctionBlockHandler(),
      new ApiBlockHandler(),
      new LoopBlockHandler(this.resolver),
      new ParallelBlockHandler(this.resolver),
      new ResponseBlockHandler(),
      new WorkflowBlockHandler(),
      new GenericBlockHandler(),
    ]

    this.isDebugging = useGeneralStore.getState().isDebugModeEnabled
  }

  /**
   * Executes the workflow and returns the result.
   *
   * @param workflowId - Unique identifier for the workflow execution
   * @returns Execution result containing output, logs, and metadata, or a stream, or combined execution and stream
   */
  async execute(workflowId: string): Promise<ExecutionResult | StreamingExecution> {
    const { setIsExecuting, setIsDebugging, setPendingBlocks, reset } = useExecutionStore.getState()
    const startTime = new Date()
    let finalOutput: NormalizedBlockOutput = { response: {} }

    // Track workflow execution start
    trackWorkflowTelemetry('workflow_execution_started', {
      workflowId,
      blockCount: this.actualWorkflow.blocks.length,
      connectionCount: this.actualWorkflow.connections.length,
      startTime: startTime.toISOString(),
    })

    this.validateWorkflow()

    const context = this.createExecutionContext(workflowId, startTime)

    try {
      setIsExecuting(true)

      if (this.isDebugging) {
        setIsDebugging(true)
      }

      let hasMoreLayers = true
      let iteration = 0
      const maxIterations = 100 // Safety limit for infinite loops

      while (hasMoreLayers && iteration < maxIterations) {
        const nextLayer = this.getNextExecutionLayer(context)

        if (this.isDebugging) {
          // In debug mode, update the pending blocks and wait for user interaction
          setPendingBlocks(nextLayer)

          // If there are no more blocks, we're done
          if (nextLayer.length === 0) {
            hasMoreLayers = false
          } else {
            // Return early to wait for manual stepping
            // The caller (useWorkflowExecution) will handle resumption
            return {
              success: true,
              output: finalOutput,
              metadata: {
                duration: Date.now() - startTime.getTime(),
                startTime: context.metadata.startTime!,
                pendingBlocks: nextLayer,
                isDebugSession: true,
                context: context, // Include context for resumption
                workflowConnections: this.actualWorkflow.connections.map((conn: any) => ({
                  source: conn.source,
                  target: conn.target,
                })),
              },
              logs: context.blockLogs,
            }
          }
        } else {
          // Normal execution without debug mode
          if (nextLayer.length === 0) {
            hasMoreLayers = false
          } else {
            const outputs = await this.executeLayer(nextLayer, context)

            for (const output of outputs) {
              if (
                output &&
                typeof output === 'object' &&
                'stream' in output &&
                'execution' in output
              ) {
                if (context.onStream) {
                  const streamingExec = output as StreamingExecution
                  const [streamForClient, streamForExecutor] = streamingExec.stream.tee()

                  const clientStreamingExec = { ...streamingExec, stream: streamForClient }

                  try {
                    // Handle client stream with proper error handling
                    await context.onStream(clientStreamingExec)
                  } catch (streamError: any) {
                    logger.error('Error in onStream callback:', streamError)
                    // Continue execution even if stream callback fails
                  }

                  // Process executor stream with proper cleanup
                  const reader = streamForExecutor.getReader()
                  const decoder = new TextDecoder()
                  let fullContent = ''

<<<<<<< HEAD
                  // Process the stream in the background to collect the full content

                  ;(async () => {
                    try {
                      while (true) {
                        const { done, value } = await reader.read()
                        if (done) break
                        const chunk = decoder.decode(value, { stream: true })
                        fullContent += chunk
                      }
                      // Once stream is complete, update the console entry with the final content
                      if (fullContent.length > 0 && executionData.output?.response) {
                        const updatedOutput = {
                          ...executionData.output,
                          response: {
                            ...executionData.output.response,
                            content: fullContent,
                          },
                        }

                        // Update the console UI with the final content
                        consoleStore.updateConsole(consoleEntryId, {
                          output: updatedOutput,
                        })

                        // Update the execution data itself with the final content
                        // so that when logs are persisted, they have the complete content
                        executionData.output.response.content = fullContent

                        // If there's a block log for this execution, update it with the final content
                        if (executionData.blockId) {
                          const blockLog = context.blockLogs.find(
                            (log) => log.blockId === executionData.blockId
                          )
                          if (blockLog?.output?.response) {
                            blockLog.output.response.content = fullContent
                          }
                        }
                      }

                      // After the stream has fully completed and we've updated the
                      // final content, resume workflow execution for any
                      // downstream blocks (e.g. memory blocks) that depend on
                      // the agent response.
                      try {
                        // Determine the next blocks that are now unblocked.
                        let nextLayer = this.getNextExecutionLayer(context)

                        while (nextLayer.length > 0) {
                          await this.executeLayer(nextLayer, context)

                          // Handle any loop activations, etc.
                          await this.loopManager.processLoopIterations(context)

                          // Process parallel iterations - similar to loops but conceptually for parallel execution
                          await this.parallelManager.processParallelIterations(context)

                          // Fetch the subsequent layer (if any)
                          nextLayer = this.getNextExecutionLayer(context)
                        }
                      } catch (resumeError) {
                        logger.error(
                          'Error continuing workflow after stream completion:',
                          resumeError
                        )
                      }
                    } catch (e) {
                      logger.error('Error processing stream for console update:', e)
=======
                  try {
                    while (true) {
                      const { done, value } = await reader.read()
                      if (done) break
                      fullContent += decoder.decode(value, { stream: true })
>>>>>>> 537e17d8
                    }

                    const blockId = (streamingExec.execution as any).blockId
                    const blockState = context.blockStates.get(blockId)
                    if (blockState?.output?.response) {
                      blockState.output.response.content = fullContent
                    }
                  } catch (readerError: any) {
                    logger.error('Error reading stream for executor:', readerError)
                    // Set partial content if available
                    const blockId = (streamingExec.execution as any).blockId
                    const blockState = context.blockStates.get(blockId)
                    if (blockState?.output?.response && fullContent) {
                      blockState.output.response.content = fullContent
                    }
                  } finally {
                    try {
                      reader.releaseLock()
                    } catch (releaseError: any) {
                      // Reader might already be released
                      logger.debug('Reader already released:', releaseError)
                    }
                  }
                }
              }
            }

            const normalizedOutputs = outputs
              .filter(
                (output) =>
                  !(
                    typeof output === 'object' &&
                    output !== null &&
                    'stream' in output &&
                    'execution' in output
                  )
              )
              .map((output) => output as NormalizedBlockOutput)

            if (normalizedOutputs.length > 0) {
              finalOutput = normalizedOutputs[normalizedOutputs.length - 1]
            }
            // Process loop iterations - this will activate external paths when loops complete
            await this.loopManager.processLoopIterations(context)

            // Process parallel iterations - similar to loops but conceptually for parallel execution
            await this.parallelManager.processParallelIterations(context)

            // Continue execution for any newly activated paths
            // Only stop execution if there are no more blocks to execute
            const updatedNextLayer = this.getNextExecutionLayer(context)
            if (updatedNextLayer.length === 0) {
              hasMoreLayers = false
            }
          }
        }

        iteration++
      }

      const endTime = new Date()
      context.metadata.endTime = endTime.toISOString()
      const duration = endTime.getTime() - startTime.getTime()

      trackWorkflowTelemetry('workflow_execution_completed', {
        workflowId,
        duration,
        blockCount: this.actualWorkflow.blocks.length,
        executedBlockCount: context.executedBlocks.size,
        startTime: startTime.toISOString(),
        endTime: endTime.toISOString(),
        success: true,
      })

      return {
        success: true,
        output: finalOutput,
        metadata: {
          duration: duration,
          startTime: context.metadata.startTime!,
          endTime: context.metadata.endTime!,
          workflowConnections: this.actualWorkflow.connections.map((conn: any) => ({
            source: conn.source,
            target: conn.target,
          })),
        },
        logs: context.blockLogs,
      }
    } catch (error: any) {
      logger.error('Workflow execution failed:', this.sanitizeError(error))

      // Track workflow execution failure
      trackWorkflowTelemetry('workflow_execution_failed', {
        workflowId,
        duration: Date.now() - startTime.getTime(),
        error: this.extractErrorMessage(error),
        executedBlockCount: context.executedBlocks.size,
        blockLogs: context.blockLogs.length,
      })

      return {
        success: false,
        output: finalOutput,
        error: this.extractErrorMessage(error),
        logs: context.blockLogs,
      }
    } finally {
      if (!this.isDebugging) {
        reset()
      }
    }
  }

  /**
   * Continues execution in debug mode from the current state.
   *
   * @param blockIds - Block IDs to execute in this step
   * @param context - The current execution context
   * @returns Updated execution result
   */
  async continueExecution(blockIds: string[], context: ExecutionContext): Promise<ExecutionResult> {
    const { setPendingBlocks } = useExecutionStore.getState()
    let finalOutput: NormalizedBlockOutput = { response: {} }

    try {
      // Execute the current layer - using the original context, not a clone
      const outputs = await this.executeLayer(blockIds, context)

      if (outputs.length > 0) {
        const nonStreamingOutputs = outputs.filter(
          (o) => !(o && typeof o === 'object' && 'stream' in o)
        ) as NormalizedBlockOutput[]
        if (nonStreamingOutputs.length > 0) {
          finalOutput = nonStreamingOutputs[nonStreamingOutputs.length - 1]
        }
      }
      await this.loopManager.processLoopIterations(context)
      await this.parallelManager.processParallelIterations(context)
      const nextLayer = this.getNextExecutionLayer(context)
      setPendingBlocks(nextLayer)

      // Check if we've completed execution
      const isComplete = nextLayer.length === 0

      if (isComplete) {
        const endTime = new Date()
        context.metadata.endTime = endTime.toISOString()

        return {
          success: true,
          output: finalOutput,
          metadata: {
            duration: endTime.getTime() - new Date(context.metadata.startTime!).getTime(),
            startTime: context.metadata.startTime!,
            endTime: context.metadata.endTime!,
            pendingBlocks: [],
            isDebugSession: false,
            workflowConnections: this.actualWorkflow.connections.map((conn) => ({
              source: conn.source,
              target: conn.target,
            })),
          },
          logs: context.blockLogs,
        }
      }

      // Return the updated state for the next step
      return {
        success: true,
        output: finalOutput,
        metadata: {
          duration: Date.now() - new Date(context.metadata.startTime!).getTime(),
          startTime: context.metadata.startTime!,
          pendingBlocks: nextLayer,
          isDebugSession: true,
          context: context, // Return the same context object for continuity
        },
        logs: context.blockLogs,
      }
    } catch (error: any) {
      logger.error('Debug step execution failed:', this.sanitizeError(error))

      return {
        success: false,
        output: finalOutput,
        error: this.extractErrorMessage(error),
        logs: context.blockLogs,
      }
    }
  }

  /**
   * Validates that the workflow meets requirements for execution.
   * Checks for starter block, connections, and loop configurations.
   *
   * @throws Error if workflow validation fails
   */
  private validateWorkflow(): void {
    const starterBlock = this.actualWorkflow.blocks.find(
      (block) => block.metadata?.id === 'starter'
    )
    if (!starterBlock || !starterBlock.enabled) {
      throw new Error('Workflow must have an enabled starter block')
    }

    const incomingToStarter = this.actualWorkflow.connections.filter(
      (conn) => conn.target === starterBlock.id
    )
    if (incomingToStarter.length > 0) {
      throw new Error('Starter block cannot have incoming connections')
    }

    const outgoingFromStarter = this.actualWorkflow.connections.filter(
      (conn) => conn.source === starterBlock.id
    )
    if (outgoingFromStarter.length === 0) {
      throw new Error('Starter block must have at least one outgoing connection')
    }

    const blockIds = new Set(this.actualWorkflow.blocks.map((block) => block.id))
    for (const conn of this.actualWorkflow.connections) {
      if (!blockIds.has(conn.source)) {
        throw new Error(`Connection references non-existent source block: ${conn.source}`)
      }
      if (!blockIds.has(conn.target)) {
        throw new Error(`Connection references non-existent target block: ${conn.target}`)
      }
    }

    for (const [loopId, loop] of Object.entries(this.actualWorkflow.loops || {})) {
      for (const nodeId of loop.nodes) {
        if (!blockIds.has(nodeId)) {
          throw new Error(`Loop ${loopId} references non-existent block: ${nodeId}`)
        }
      }

      if (loop.iterations <= 0) {
        throw new Error(`Loop ${loopId} must have a positive iterations value`)
      }

      if (loop.loopType === 'forEach') {
        if (
          !loop.forEachItems ||
          (typeof loop.forEachItems === 'string' && loop.forEachItems.trim() === '')
        ) {
          throw new Error(`forEach loop ${loopId} requires a collection to iterate over`)
        }
      }
    }
  }

  /**
   * Creates the initial execution context with predefined states.
   * Sets up the starter block and its connections in the active execution path.
   *
   * @param workflowId - Unique identifier for the workflow execution
   * @param startTime - Execution start time
   * @returns Initialized execution context
   */
  private createExecutionContext(workflowId: string, startTime: Date): ExecutionContext {
    const context: ExecutionContext = {
      workflowId,
      blockStates: new Map(),
      blockLogs: [],
      metadata: {
        startTime: startTime.toISOString(),
        duration: 0, // Initialize with zero, will be updated throughout execution
      },
      environmentVariables: this.environmentVariables,
      decisions: {
        router: new Map(),
        condition: new Map(),
      },
      loopIterations: new Map(),
      loopItems: new Map(),
      completedLoops: new Set(),
      executedBlocks: new Set(),
      activeExecutionPath: new Set(),
      workflow: this.actualWorkflow,
      // Add streaming context from contextExtensions
      stream: this.contextExtensions.stream || false,
      selectedOutputIds: this.contextExtensions.selectedOutputIds || [],
      edges: this.contextExtensions.edges || [],
      onStream: this.contextExtensions.onStream,
    }

    Object.entries(this.initialBlockStates).forEach(([blockId, output]) => {
      context.blockStates.set(blockId, {
        output: output as NormalizedBlockOutput,
        executed: true,
        executionTime: 0,
      })
    })

    // Initialize loop iterations
    if (this.actualWorkflow.loops) {
      for (const loopId of Object.keys(this.actualWorkflow.loops)) {
        // Start all loops at iteration 0
        context.loopIterations.set(loopId, 0)
      }
    }

    const starterBlock = this.actualWorkflow.blocks.find(
      (block) => block.metadata?.id === 'starter'
    )
    if (starterBlock) {
      // Initialize the starter block with the workflow input
      try {
        const _blockParams = starterBlock.config.params
        /* Commenting out input format handling
        const inputFormat = blockParams?.inputFormat

        // If input format is defined, structure the input according to the schema
        if (inputFormat && Array.isArray(inputFormat) && inputFormat.length > 0) {
          // Create structured input based on input format
          const structuredInput: Record<string, any> = {}

          // Process each field in the input format
          for (const field of inputFormat) {
            if (field.name && field.type) {
              // Get the field value from workflow input if available
              // First try to access via input.field, then directly from field
              // This handles both input formats: { input: { field: value } } and { field: value }
              const inputValue = this.workflowInput?.input?.[field.name] !== undefined 
                ? this.workflowInput.input[field.name]  // Try to get from input.field
                : this.workflowInput?.[field.name]     // Fallback to direct field access
              
              logger.info(`[Executor] Processing input field ${field.name} (${field.type}):`, 
                inputValue !== undefined ? JSON.stringify(inputValue) : 'undefined')

              // Convert the value to the appropriate type
              let typedValue = inputValue
              if (inputValue !== undefined) {
                if (field.type === 'number' && typeof inputValue !== 'number') {
                  typedValue = Number(inputValue)
                } else if (field.type === 'boolean' && typeof inputValue !== 'boolean') {
                  typedValue = inputValue === 'true' || inputValue === true
                } else if (
                  (field.type === 'object' || field.type === 'array') &&
                  typeof inputValue === 'string'
                ) {
                  try {
                    typedValue = JSON.parse(inputValue)
                  } catch (e) {
                    logger.warn(`Failed to parse ${field.type} input for field ${field.name}:`, e)
                  }
                }
              }

              // Add the field to structured input
              structuredInput[field.name] = typedValue
            }
          }

          // Check if we managed to process any fields - if not, use the raw input
          const hasProcessedFields = Object.keys(structuredInput).length > 0
          
          // If no fields matched the input format, extract the raw input to use instead
          const rawInputData = this.workflowInput?.input !== undefined
            ? this.workflowInput.input  // Use the nested input data
            : this.workflowInput       // Fallback to direct input
          
          // Use the structured input if we processed fields, otherwise use raw input
          const finalInput = hasProcessedFields ? structuredInput : rawInputData
          
          // Initialize the starter block with structured input
          // Ensure both input and direct fields are available
          const starterOutput = {
            response: {
              input: finalInput,
              ...finalInput, // Add input fields directly at response level too
            },
          }
          
          logger.info(`[Executor] Starter output:`, JSON.stringify(starterOutput, null, 2))

          context.blockStates.set(starterBlock.id, {
            output: starterOutput,
            executed: true,
            executionTime: 0,
          })
        } else {
        */
        // Handle structured input (like API calls or chat messages)
        if (this.workflowInput && typeof this.workflowInput === 'object') {
          // Extract the actual input data - if workflowInput has an `input` field, use that
          // Otherwise use the entire workflowInput object
          const inputData =
            this.workflowInput.input !== undefined ? this.workflowInput.input : this.workflowInput

          const starterOutput = {
            response: {
              input: inputData,
              // Add top-level fields for backward compatibility
              message: this.workflowInput.input,
              conversationId: this.workflowInput.conversationId,
            },
          }

          context.blockStates.set(starterBlock.id, {
            output: starterOutput,
            executed: true,
            executionTime: 0,
          })
        } else {
          // Fallback for primitive input values
          const starterOutput = {
            response: {
              input: this.workflowInput,
            },
          }

          context.blockStates.set(starterBlock.id, {
            output: starterOutput,
            executed: true,
            executionTime: 0,
          })
        }
        //} // End of inputFormat conditional
      } catch (e) {
        logger.warn('Error processing starter block input format:', e)

        // Error handler fallback - preserve structure for both direct access and backward compatibility
        const inputData =
          this.workflowInput?.input !== undefined ? this.workflowInput.input : this.workflowInput

        const starterOutput = {
          response: {
            input: inputData,
            message: this.workflowInput?.input,
            conversationId: this.workflowInput?.conversationId,
          },
        }

        logger.info('[Executor] Fallback starter output:', JSON.stringify(starterOutput, null, 2))

        context.blockStates.set(starterBlock.id, {
          output: starterOutput,
          executed: true,
          executionTime: 0,
        })
      }
      // Ensure the starter block is in the active execution path
      context.activeExecutionPath.add(starterBlock.id)
      // Mark the starter block as executed
      context.executedBlocks.add(starterBlock.id)

      // Add all blocks connected to the starter to the active execution path
      const connectedToStarter = this.actualWorkflow.connections
        .filter((conn) => conn.source === starterBlock.id)
        .map((conn) => conn.target)

      connectedToStarter.forEach((blockId) => {
        context.activeExecutionPath.add(blockId)
      })
    }

    return context
  }

  /**
   * Determines the next layer of blocks to execute based on dependencies and execution path.
   * Handles special cases for blocks in loops, condition blocks, and router blocks.
   * For blocks inside parallel executions, creates multiple virtual instances.
   *
   * @param context - Current execution context
   * @returns Array of block IDs that are ready to be executed
   */
  private getNextExecutionLayer(context: ExecutionContext): string[] {
    const executedBlocks = context.executedBlocks
    const pendingBlocks = new Set<string>()

    // Check if we have any active parallel executions
    const activeParallels = new Map<string, any>()
    if (context.parallelExecutions) {
      for (const [parallelId, state] of context.parallelExecutions) {
        if (
          state.currentIteration > 0 &&
          state.currentIteration <= state.parallelCount &&
          !context.completedLoops.has(parallelId)
        ) {
          activeParallels.set(parallelId, state)
        }
      }
    }

    for (const block of this.actualWorkflow.blocks) {
      if (executedBlocks.has(block.id) || block.enabled === false) {
        continue
      }

      // Check if this block is inside an active parallel
      let insideParallel: string | null = null
      for (const [parallelId, parallel] of Object.entries(this.actualWorkflow.parallels || {})) {
        if (parallel.nodes.includes(block.id)) {
          insideParallel = parallelId
          break
        }
      }

      // If block is inside a parallel, handle multiple instances
      if (insideParallel && activeParallels.has(insideParallel)) {
        const parallelState = activeParallels.get(insideParallel)

        // Create virtual instances for each unprocessed iteration
        const virtualBlockIds = this.parallelManager.createVirtualBlockInstances(
          block,
          insideParallel,
          parallelState,
          executedBlocks,
          context.activeExecutionPath
        )

        for (const virtualBlockId of virtualBlockIds) {
          // Check dependencies for this virtual instance
          const incomingConnections = this.actualWorkflow.connections.filter(
            (conn) => conn.target === block.id
          )

          const iterationIndex = Number.parseInt(virtualBlockId.split('_iteration_')[1])
          const allDependenciesMet = this.checkDependencies(
            incomingConnections,
            executedBlocks,
            context,
            insideParallel,
            iterationIndex
          )

          if (allDependenciesMet) {
            pendingBlocks.add(virtualBlockId)

            // Store mapping for virtual block
            if (!context.parallelBlockMapping) {
              context.parallelBlockMapping = new Map()
            }
            context.parallelBlockMapping.set(virtualBlockId, {
              originalBlockId: block.id,
              parallelId: insideParallel,
              iterationIndex: iterationIndex,
            })
          }
        }
      } else if (insideParallel) {
        // Block is inside a parallel but the parallel is not active
        // Check if all virtual instances have been executed
        const parallelState = context.parallelExecutions?.get(insideParallel)
        if (parallelState) {
          let allVirtualInstancesExecuted = true
          for (let i = 0; i < parallelState.parallelCount; i++) {
            const virtualBlockId = `${block.id}_parallel_${insideParallel}_iteration_${i}`
            if (!executedBlocks.has(virtualBlockId)) {
              allVirtualInstancesExecuted = false
              break
            }
          }

          // If all virtual instances have been executed, skip this block
          // It should not be executed as a regular block
          if (allVirtualInstancesExecuted) {
            continue
          }
        }

        // If we reach here, the parallel hasn't been initialized yet
        // Allow normal execution flow
        if (!context.activeExecutionPath.has(block.id)) {
          continue
        }

        const incomingConnections = this.actualWorkflow.connections.filter(
          (conn) => conn.target === block.id
        )

        const allDependenciesMet = this.checkDependencies(
          incomingConnections,
          executedBlocks,
          context
        )

        if (allDependenciesMet) {
          pendingBlocks.add(block.id)
        }
      } else {
        // Regular block handling (not inside a parallel)
        // Only consider blocks in the active execution path
        if (!context.activeExecutionPath.has(block.id)) {
          continue
        }

        const incomingConnections = this.actualWorkflow.connections.filter(
          (conn) => conn.target === block.id
        )

        const allDependenciesMet = this.checkDependencies(
          incomingConnections,
          executedBlocks,
          context
        )

        if (allDependenciesMet) {
          pendingBlocks.add(block.id)
        }
      }
    }

    return Array.from(pendingBlocks)
  }

  /**
   * Checks if all dependencies for a block are met.
   * Handles special cases for different connection types.
   *
   * @param incomingConnections - Connections coming into the block
   * @param executedBlocks - Set of executed block IDs
   * @param context - Execution context
   * @param insideParallel - ID of parallel block if this block is inside one
   * @param iterationIndex - Index of the parallel iteration if applicable
   * @returns Whether all dependencies are met
   */
  private checkDependencies(
    incomingConnections: any[],
    executedBlocks: Set<string>,
    context: ExecutionContext,
    insideParallel?: string,
    iterationIndex?: number
  ): boolean {
    // Check if this is a loop block
    const isLoopBlock = incomingConnections.some((conn) => {
      const sourceBlock = this.actualWorkflow.blocks.find((b) => b.id === conn.source)
      return sourceBlock?.metadata?.id === 'loop'
    })

    if (isLoopBlock) {
      // Loop blocks are treated as regular blocks with standard dependency checking
      return incomingConnections.every((conn) => {
        const sourceExecuted = executedBlocks.has(conn.source)
        const sourceBlockState = context.blockStates.get(conn.source)
        const hasSourceError =
          sourceBlockState?.output?.error !== undefined ||
          sourceBlockState?.output?.response?.error !== undefined

        // For error connections, check if the source had an error
        if (conn.sourceHandle === 'error') {
          return sourceExecuted && hasSourceError
        }

        // For regular connections, check if the source was executed without error
        if (conn.sourceHandle === 'source' || !conn.sourceHandle) {
          return sourceExecuted && !hasSourceError
        }

        // If source is not in active path, consider this dependency met
        if (!context.activeExecutionPath.has(conn.source)) {
          return true
        }

        // For regular blocks, dependency is met if source is executed
        return sourceExecuted
      })
    }
    // Regular non-loop block handling
    return incomingConnections.every((conn) => {
      // For virtual blocks inside parallels, check the source appropriately
      let sourceId = conn.source
      if (insideParallel !== undefined && iterationIndex !== undefined) {
        // If the source is also inside the same parallel, use virtual ID
        const sourceBlock = this.actualWorkflow.blocks.find((b) => b.id === conn.source)
        if (
          sourceBlock &&
          this.actualWorkflow.parallels?.[insideParallel]?.nodes.includes(conn.source)
        ) {
          sourceId = `${conn.source}_parallel_${insideParallel}_iteration_${iterationIndex}`
        }
      }

      const sourceExecuted = executedBlocks.has(sourceId)
      const sourceBlock = this.actualWorkflow.blocks.find((b) => b.id === conn.source)
      const sourceBlockState =
        context.blockStates.get(sourceId) || context.blockStates.get(conn.source)
      const hasSourceError =
        sourceBlockState?.output?.error !== undefined ||
        sourceBlockState?.output?.response?.error !== undefined

      // Special handling for loop-start-source connections
      if (conn.sourceHandle === 'loop-start-source') {
        // This block is connected to a loop's start output
        // It should be activated when the loop block executes
        return sourceExecuted
      }

      // Special handling for loop-end-source connections
      if (conn.sourceHandle === 'loop-end-source') {
        // This block is connected to a loop's end output
        // It should only be activated when the loop completes
        const loopCompleted = context.completedLoops.has(conn.source)
        return loopCompleted
      }

      // Special handling for parallel-start-source connections
      if (conn.sourceHandle === 'parallel-start-source') {
        // This block is connected to a parallel's start output
        // It should be activated when the parallel block executes
        return executedBlocks.has(conn.source)
      }

      // Special handling for parallel-end-source connections
      if (conn.sourceHandle === 'parallel-end-source') {
        // This block is connected to a parallel's end output
        // It should only be activated when the parallel completes
        const parallelCompleted = context.completedLoops.has(conn.source)
        return parallelCompleted
      }

      // For condition blocks, check if this is the selected path
      if (conn.sourceHandle?.startsWith('condition-')) {
        const sourceBlock = this.actualWorkflow.blocks.find((b) => b.id === conn.source)
        if (sourceBlock?.metadata?.id === 'condition') {
          const conditionId = conn.sourceHandle.replace('condition-', '')
          const selectedCondition = context.decisions.condition.get(conn.source)

          // If source is executed and this is not the selected path, consider it met
          if (sourceExecuted && selectedCondition && conditionId !== selectedCondition) {
            return true
          }

          // Otherwise, this dependency is met only if source is executed and this is the selected path
          return sourceExecuted && conditionId === selectedCondition
        }
      }

      // For router blocks, check if this is the selected target
      if (sourceBlock?.metadata?.id === 'router') {
        const selectedTarget = context.decisions.router.get(conn.source)

        // If source is executed and this is not the selected target, consider it met
        if (sourceExecuted && selectedTarget && conn.target !== selectedTarget) {
          return true
        }

        // Otherwise, this dependency is met only if source is executed and this is the selected target
        return sourceExecuted && conn.target === selectedTarget
      }

      // For error connections, check if the source had an error
      if (conn.sourceHandle === 'error') {
        return sourceExecuted && hasSourceError
      }

      // For regular connections, check if the source was executed without error
      if (conn.sourceHandle === 'source' || !conn.sourceHandle) {
        return sourceExecuted && !hasSourceError
      }

      // If source is not in active path, consider this dependency met
      // This allows blocks with multiple inputs to execute even if some inputs are from inactive paths
      if (!context.activeExecutionPath.has(conn.source)) {
        return true
      }

      // For regular blocks, dependency is met if source is executed
      return sourceExecuted
    })
  }

  /**
   * Executes a layer of blocks in parallel.
   * Updates execution paths based on router and condition decisions.
   *
   * @param blockIds - IDs of blocks to execute
   * @param context - Current execution context
   * @returns Array of block outputs
   */
  private async executeLayer(
    blockIds: string[],
    context: ExecutionContext
  ): Promise<(NormalizedBlockOutput | StreamingExecution)[]> {
    const { setActiveBlocks } = useExecutionStore.getState()

    try {
      // Set all blocks in this layer as active
      const activeBlockIds = new Set(blockIds)

      // For virtual block IDs (parallel execution), also add the actual block ID so it appears as executing as well in the UI
      blockIds.forEach((blockId) => {
        if (context.parallelBlockMapping?.has(blockId)) {
          const parallelInfo = context.parallelBlockMapping.get(blockId)
          if (parallelInfo) {
            activeBlockIds.add(parallelInfo.originalBlockId)
          }
        }
      })

      useExecutionStore.setState({ activeBlockIds })

      const results = await Promise.all(
        blockIds.map((blockId) => this.executeBlock(blockId, context))
      )

      blockIds.forEach((blockId) => {
        context.executedBlocks.add(blockId)
      })

      this.pathTracker.updateExecutionPaths(blockIds, context)

      return results
    } catch (error) {
      // If there's an uncaught error, clear all active blocks as a safety measure
      useExecutionStore.setState({ activeBlockIds: new Set() })
      throw error
    }
  }

  /**
   * Executes a single block with error handling and logging.
   * Handles virtual block IDs for parallel iterations.
   *
   * @param blockId - ID of the block to execute (may be a virtual ID)
   * @param context - Current execution context
   * @returns Normalized block output
   * @throws Error if block execution fails
   */
  private async executeBlock(
    blockId: string,
    context: ExecutionContext
  ): Promise<NormalizedBlockOutput | StreamingExecution> {
    // Check if this is a virtual block ID for parallel execution
    let actualBlockId = blockId
    let parallelInfo:
      | { originalBlockId: string; parallelId: string; iterationIndex: number }
      | undefined

    if (context.parallelBlockMapping?.has(blockId)) {
      parallelInfo = context.parallelBlockMapping.get(blockId)
      actualBlockId = parallelInfo!.originalBlockId

      // Set the current virtual block ID in context so resolver can access it
      context.currentVirtualBlockId = blockId

      // Set up iteration-specific context BEFORE resolving inputs
      if (parallelInfo) {
        this.parallelManager.setupIterationContext(context, parallelInfo)
      }
    } else {
      // Clear currentVirtualBlockId for non-virtual blocks
      context.currentVirtualBlockId = undefined
    }

    const block = this.actualWorkflow.blocks.find((b) => b.id === actualBlockId)
    if (!block) {
      throw new Error(`Block ${actualBlockId} not found`)
    }

    // Special case for starter block - it's already been initialized in createExecutionContext
    // This ensures we don't re-execute the starter block and just return its existing state
    if (block.metadata?.id === 'starter') {
      const starterState = context.blockStates.get(actualBlockId)
      if (starterState) {
        return starterState.output as NormalizedBlockOutput
      }
    }

    const blockLog = this.createBlockLog(block)
    // Use virtual block ID in logs if applicable
    if (parallelInfo) {
      blockLog.blockId = blockId
      blockLog.blockName = `${block.metadata?.name || ''} (iteration ${parallelInfo.iterationIndex + 1})`
    }

    const addConsole = useConsoleStore.getState().addConsole
    const { setActiveBlocks } = useExecutionStore.getState()

    try {
      if (block.enabled === false) {
        throw new Error(`Cannot execute disabled block: ${block.metadata?.name || block.id}`)
      }

      // Check if this block needs the starter block's output
      // This is especially relevant for API, function, and conditions that might reference <start.response.input>
      const starterBlock = this.actualWorkflow.blocks.find((b) => b.metadata?.id === 'starter')
      if (starterBlock) {
        const starterState = context.blockStates.get(starterBlock.id)
        if (!starterState) {
          logger.warn(
            `Starter block state not found when executing ${block.metadata?.name || actualBlockId}. This may cause reference errors.`
          )
        }
      }

      // Resolve inputs (which will look up references to other blocks including starter)
      const inputs = this.resolver.resolveInputs(block, context)

      // Store input data in the block log
      blockLog.input = inputs

      // Track block execution start
      trackWorkflowTelemetry('block_execution_start', {
        workflowId: context.workflowId,
        blockId: block.id,
        virtualBlockId: parallelInfo ? blockId : undefined,
        iterationIndex: parallelInfo?.iterationIndex,
        blockType: block.metadata?.id || 'unknown',
        blockName: block.metadata?.name || 'Unnamed Block',
        inputSize: Object.keys(inputs).length,
        startTime: new Date().toISOString(),
      })

      // Find the appropriate handler
      const handler = this.blockHandlers.find((h) => h.canHandle(block))
      if (!handler) {
        throw new Error(`No handler found for block type: ${block.metadata?.id}`)
      }

      // Execute the block
      const startTime = performance.now()
      const rawOutput = await handler.execute(block, inputs, context)
      const executionTime = performance.now() - startTime

      // Remove this block from active blocks immediately after execution
      // This ensures the pulse effect stops as soon as the block completes
      useExecutionStore.setState((state) => {
        const updatedActiveBlockIds = new Set(state.activeBlockIds)
        updatedActiveBlockIds.delete(blockId)

        // For virtual blocks, also check if we should remove the actual block ID
        if (parallelInfo) {
          // Check if there are any other virtual blocks for the same actual block still active
          const hasOtherVirtualBlocks = Array.from(state.activeBlockIds).some((activeId) => {
            if (activeId === blockId) return false // Skip the current block we're removing
            const mapping = context.parallelBlockMapping?.get(activeId)
            return mapping && mapping.originalBlockId === parallelInfo.originalBlockId
          })

          // If no other virtual blocks are active for this actual block, remove the actual block ID too
          if (!hasOtherVirtualBlocks) {
            updatedActiveBlockIds.delete(parallelInfo.originalBlockId)
          }
        }

        return { activeBlockIds: updatedActiveBlockIds }
      })

      if (
        rawOutput &&
        typeof rawOutput === 'object' &&
        'stream' in rawOutput &&
        'execution' in rawOutput
      ) {
        const streamingExec = rawOutput as StreamingExecution
        const output = (streamingExec.execution as any).output as NormalizedBlockOutput

        context.blockStates.set(blockId, {
          output,
          executed: true,
          executionTime,
        })

        // Also store under the actual block ID for reference
        if (parallelInfo) {
          // Store iteration result in parallel state
          this.parallelManager.storeIterationResult(
            context,
            parallelInfo.parallelId,
            parallelInfo.iterationIndex,
            output
          )
        }

        // Update the execution log
        blockLog.success = true
        blockLog.output = output
        blockLog.durationMs = Math.round(executionTime)
        blockLog.endedAt = new Date().toISOString()

        context.blockLogs.push(blockLog)

        // Skip console logging for infrastructure blocks like loops and parallels
        if (block.metadata?.id !== 'loop' && block.metadata?.id !== 'parallel') {
          addConsole({
            output: blockLog.output,
            success: true,
            durationMs: blockLog.durationMs,
            startedAt: blockLog.startedAt,
            endedAt: blockLog.endedAt,
            workflowId: context.workflowId,
            blockId: parallelInfo ? blockId : block.id,
            blockName: parallelInfo
              ? `${block.metadata?.name || 'Unnamed Block'} (iteration ${
                  parallelInfo.iterationIndex + 1
                })`
              : block.metadata?.name || 'Unnamed Block',
            blockType: block.metadata?.id || 'unknown',
          })
        }

        trackWorkflowTelemetry('block_execution', {
          workflowId: context.workflowId,
          blockId: block.id,
          virtualBlockId: parallelInfo ? blockId : undefined,
          iterationIndex: parallelInfo?.iterationIndex,
          blockType: block.metadata?.id || 'unknown',
          blockName: block.metadata?.name || 'Unnamed Block',
          durationMs: Math.round(executionTime),
          success: true,
        })

        return streamingExec
      }

      // Normalize the output
      const output = this.normalizeBlockOutput(rawOutput, block)

      // Update the context with the execution result
      // Use virtual block ID for parallel executions
      context.blockStates.set(blockId, {
        output,
        executed: true,
        executionTime,
      })

      // Also store under the actual block ID for reference
      if (parallelInfo) {
        // Store iteration result in parallel state
        this.parallelManager.storeIterationResult(
          context,
          parallelInfo.parallelId,
          parallelInfo.iterationIndex,
          output
        )
      }

      // Update the execution log
      blockLog.success = true
      blockLog.output = output
      blockLog.durationMs = Math.round(executionTime)
      blockLog.endedAt = new Date().toISOString()

      context.blockLogs.push(blockLog)

      // Skip console logging for infrastructure blocks like loops and parallels
      if (block.metadata?.id !== 'loop' && block.metadata?.id !== 'parallel') {
        addConsole({
          output: blockLog.output,
          success: true,
          durationMs: blockLog.durationMs,
          startedAt: blockLog.startedAt,
          endedAt: blockLog.endedAt,
          workflowId: context.workflowId,
          blockId: parallelInfo ? blockId : block.id,
          blockName: parallelInfo
            ? `${block.metadata?.name || 'Unnamed Block'} (iteration ${
                parallelInfo.iterationIndex + 1
              })`
            : block.metadata?.name || 'Unnamed Block',
          blockType: block.metadata?.id || 'unknown',
        })
      }

      trackWorkflowTelemetry('block_execution', {
        workflowId: context.workflowId,
        blockId: block.id,
        virtualBlockId: parallelInfo ? blockId : undefined,
        iterationIndex: parallelInfo?.iterationIndex,
        blockType: block.metadata?.id || 'unknown',
        blockName: block.metadata?.name || 'Unnamed Block',
        durationMs: Math.round(executionTime),
        success: true,
      })

      return output
    } catch (error: any) {
      // Remove this block from active blocks if there's an error
      useExecutionStore.setState((state) => {
        const updatedActiveBlockIds = new Set(state.activeBlockIds)
        updatedActiveBlockIds.delete(blockId)

        // For virtual blocks, also check if we should remove the actual block ID
        if (parallelInfo) {
          // Check if there are any other virtual blocks for the same actual block still active
          const hasOtherVirtualBlocks = Array.from(state.activeBlockIds).some((activeId) => {
            if (activeId === blockId) return false // Skip the current block we're removing
            const mapping = context.parallelBlockMapping?.get(activeId)
            return mapping && mapping.originalBlockId === parallelInfo.originalBlockId
          })

          // If no other virtual blocks are active for this actual block, remove the actual block ID too
          if (!hasOtherVirtualBlocks) {
            updatedActiveBlockIds.delete(parallelInfo.originalBlockId)
          }
        }

        return { activeBlockIds: updatedActiveBlockIds }
      })

      blockLog.success = false
      blockLog.error =
        error.message ||
        `Error executing ${block.metadata?.id || 'unknown'} block: ${String(error)}`
      blockLog.endedAt = new Date().toISOString()
      blockLog.durationMs =
        new Date(blockLog.endedAt).getTime() - new Date(blockLog.startedAt).getTime()

      // Log the error even if we'll continue execution through error path
      context.blockLogs.push(blockLog)

      // Skip console logging for infrastructure blocks like loops and parallels
      if (block.metadata?.id !== 'loop' && block.metadata?.id !== 'parallel') {
        addConsole({
          output: { response: {} },
          success: false,
          error:
            error.message ||
            `Error executing ${block.metadata?.id || 'unknown'} block: ${String(error)}`,
          durationMs: blockLog.durationMs,
          startedAt: blockLog.startedAt,
          endedAt: blockLog.endedAt,
          workflowId: context.workflowId,
          blockId: parallelInfo ? blockId : block.id,
          blockName: parallelInfo
            ? `${block.metadata?.name || 'Unnamed Block'} (iteration ${parallelInfo.iterationIndex + 1})`
            : block.metadata?.name || 'Unnamed Block',
          blockType: block.metadata?.id || 'unknown',
        })
      }

      // Check for error connections and follow them if they exist
      const hasErrorPath = this.activateErrorPath(actualBlockId, context)

      // Log the error for visibility
      logger.error(
        `Error executing block ${block.metadata?.name || actualBlockId}:`,
        this.sanitizeError(error)
      )

      // Create error output with appropriate structure
      const errorOutput: NormalizedBlockOutput = {
        response: {
          error: this.extractErrorMessage(error),
          status: error.status || 500,
        },
        error: this.extractErrorMessage(error),
      }

      // Set block state with error output
      context.blockStates.set(blockId, {
        output: errorOutput,
        executed: true,
        executionTime: blockLog.durationMs,
      })

      // If there are error paths to follow, return error output instead of throwing
      if (hasErrorPath) {
        // Return the error output to allow execution to continue along error path
        return errorOutput
      }

      // Create a proper error message that is never undefined
      let errorMessage = error.message

      // Handle the specific "undefined (undefined)" case
      if (!errorMessage || errorMessage === 'undefined (undefined)') {
        errorMessage = `Error executing ${block.metadata?.id || 'unknown'} block: ${block.metadata?.name || 'Unnamed Block'}`

        // Try to get more details if possible
        if (error && typeof error === 'object') {
          if (error.code) errorMessage += ` (code: ${error.code})`
          if (error.status) errorMessage += ` (status: ${error.status})`
          if (error.type) errorMessage += ` (type: ${error.type})`
        }
      }

      trackWorkflowTelemetry('block_execution_error', {
        workflowId: context.workflowId,
        blockId: block.id,
        virtualBlockId: parallelInfo ? blockId : undefined,
        iterationIndex: parallelInfo?.iterationIndex,
        blockType: block.metadata?.id || 'unknown',
        blockName: block.metadata?.name || 'Unnamed Block',
        durationMs: blockLog.durationMs,
        errorType: error.name || 'Error',
        errorMessage: this.extractErrorMessage(error),
      })

      throw new Error(errorMessage)
    }
  }

  /**
   * Activates error paths from a block that had an error.
   * Checks for connections from the block's "error" handle and adds them to the active execution path.
   *
   * @param blockId - ID of the block that had an error
   * @param context - Current execution context
   * @returns Whether there was an error path to follow
   */
  private activateErrorPath(blockId: string, context: ExecutionContext): boolean {
    // Skip for starter blocks which don't have error handles
    const block = this.actualWorkflow.blocks.find((b) => b.id === blockId)
    if (
      block?.metadata?.id === 'starter' ||
      block?.metadata?.id === 'condition' ||
      block?.metadata?.id === 'loop' ||
      block?.metadata?.id === 'parallel'
    ) {
      return false
    }

    // Look for connections from this block's error handle
    const errorConnections = this.actualWorkflow.connections.filter(
      (conn) => conn.source === blockId && conn.sourceHandle === 'error'
    )

    if (errorConnections.length === 0) {
      return false
    }

    // Add all error connection targets to the active execution path
    for (const conn of errorConnections) {
      context.activeExecutionPath.add(conn.target)
      logger.info(`Activated error path from ${blockId} to ${conn.target}`)
    }

    return true
  }

  /**
   * Normalizes a block output to ensure it has the expected structure.
   * Handles different block types with appropriate response formats.
   *
   * @param output - Raw output from block execution
   * @param block - Block that produced the output
   * @returns Normalized output with consistent structure
   */
  private normalizeBlockOutput(output: any, block: SerializedBlock): NormalizedBlockOutput {
    // Handle error outputs
    if (output && typeof output === 'object' && output.error) {
      return {
        response: {
          error: output.error,
          status: output.status || 500,
        },
        error: output.error,
      }
    }

    if (output && typeof output === 'object' && 'response' in output) {
      // If response already contains an error, maintain it
      if (output.response?.error) {
        return {
          ...output,
          error: output.response.error,
        }
      }
      return output as NormalizedBlockOutput
    }

    const blockType = block.metadata?.id

    if (blockType === 'agent') {
      return output
    }

    if (blockType === 'router') {
      return {
        response: {
          content: '',
          model: '',
          tokens: { prompt: 0, completion: 0, total: 0 },
          selectedPath: output?.selectedPath || {
            blockId: '',
            blockType: '',
            blockTitle: '',
          },
        },
      }
    }

    if (blockType === 'condition') {
      if (output && typeof output === 'object' && 'response' in output) {
        return {
          response: {
            ...output.response,
            conditionResult: output.response.conditionResult || false,
            selectedPath: output.response.selectedPath || {
              blockId: '',
              blockType: '',
              blockTitle: '',
            },
            selectedConditionId: output.response.selectedConditionId || '',
          },
        }
      }

      return {
        response: {
          conditionResult: output?.conditionResult || false,
          selectedPath: output?.selectedPath || {
            blockId: '',
            blockType: '',
            blockTitle: '',
          },
          selectedConditionId: output?.selectedConditionId || '',
        },
      }
    }

    if (blockType === 'function') {
      return {
        response: {
          result: output?.result,
          stdout: output?.stdout || '',
        },
      }
    }

    if (blockType === 'api') {
      return {
        response: {
          data: output?.data,
          status: output?.status || 0,
          headers: output?.headers || {},
        },
      }
    }

    if (blockType === 'evaluator') {
      const evaluatorResponse: {
        content: string
        model: string
        [key: string]: any
      } = {
        content: output?.content || '',
        model: output?.model || '',
      }

      if (output && typeof output === 'object') {
        Object.keys(output).forEach((key) => {
          if (key !== 'content' && key !== 'model') {
            evaluatorResponse[key] = output[key]
          }
        })
      }

      return { response: evaluatorResponse }
    }

    if (blockType === 'loop') {
      return {
        response: {
          loopId: output?.loopId || block.id,
          currentIteration: output?.currentIteration || 0,
          maxIterations: output?.maxIterations || 0,
          loopType: output?.loopType || 'for',
          completed: output?.completed || false,
          results: output?.results || [],
          message: output?.message || '',
        },
      }
    }

    if (blockType === 'parallel') {
      return {
        response: {
          parallelId: output?.parallelId || block.id,
          parallelCount: output?.parallelCount || 1,
          distributionType: output?.distributionType || 'simple',
          completed: output?.completed || false,
          completedCount: output?.completedCount || 0,
          results: output?.results || [],
          message: output?.message || '',
        },
      }
    }

    return {
      response: { result: output },
    }
  }

  /**
   * Creates a new block log entry with initial values.
   *
   * @param block - Block to create log for
   * @returns Initialized block log
   */
  private createBlockLog(block: SerializedBlock): BlockLog {
    return {
      blockId: block.id,
      blockName: block.metadata?.name || '',
      blockType: block.metadata?.id || '',
      startedAt: new Date().toISOString(),
      endedAt: '',
      durationMs: 0,
      success: false,
    }
  }

  /**
   * Extracts a meaningful error message from any error object structure.
   * Handles nested error objects, undefined messages, and various error formats.
   *
   * @param error - The error object to extract a message from
   * @returns A meaningful error message string
   */
  private extractErrorMessage(error: any): string {
    // If it's already a string, return it
    if (typeof error === 'string') {
      return error
    }

    // If it has a message property, use that
    if (error.message) {
      return error.message
    }

    // If it's an object with response data, include that
    if (error.response?.data) {
      const data = error.response.data
      if (typeof data === 'string') {
        return data
      }
      if (data.message) {
        return data.message
      }
      return JSON.stringify(data)
    }

    // If it's an object, stringify it
    if (typeof error === 'object') {
      return JSON.stringify(error)
    }

    // Fallback to string conversion
    return String(error)
  }

  /**
   * Sanitizes an error object for logging purposes.
   * Ensures the error is in a format that won't cause "undefined" to appear in logs.
   *
   * @param error - The error object to sanitize
   * @returns A sanitized version of the error for logging
   */
  private sanitizeError(error: any): any {
    // If it's already a string, return it
    if (typeof error === 'string') {
      return error
    }

    // If it has a message property, return that
    if (error.message) {
      return error.message
    }

    // If it's an object with response data, include that
    if (error.response?.data) {
      const data = error.response.data
      if (typeof data === 'string') {
        return data
      }
      if (data.message) {
        return data.message
      }
      return JSON.stringify(data)
    }

    // If it's an object, stringify it
    if (typeof error === 'object') {
      return JSON.stringify(error)
    }

    // Fallback to string conversion
    return String(error)
  }
}<|MERGE_RESOLUTION|>--- conflicted
+++ resolved
@@ -249,82 +249,11 @@
                   const decoder = new TextDecoder()
                   let fullContent = ''
 
-<<<<<<< HEAD
-                  // Process the stream in the background to collect the full content
-
-                  ;(async () => {
-                    try {
-                      while (true) {
-                        const { done, value } = await reader.read()
-                        if (done) break
-                        const chunk = decoder.decode(value, { stream: true })
-                        fullContent += chunk
-                      }
-                      // Once stream is complete, update the console entry with the final content
-                      if (fullContent.length > 0 && executionData.output?.response) {
-                        const updatedOutput = {
-                          ...executionData.output,
-                          response: {
-                            ...executionData.output.response,
-                            content: fullContent,
-                          },
-                        }
-
-                        // Update the console UI with the final content
-                        consoleStore.updateConsole(consoleEntryId, {
-                          output: updatedOutput,
-                        })
-
-                        // Update the execution data itself with the final content
-                        // so that when logs are persisted, they have the complete content
-                        executionData.output.response.content = fullContent
-
-                        // If there's a block log for this execution, update it with the final content
-                        if (executionData.blockId) {
-                          const blockLog = context.blockLogs.find(
-                            (log) => log.blockId === executionData.blockId
-                          )
-                          if (blockLog?.output?.response) {
-                            blockLog.output.response.content = fullContent
-                          }
-                        }
-                      }
-
-                      // After the stream has fully completed and we've updated the
-                      // final content, resume workflow execution for any
-                      // downstream blocks (e.g. memory blocks) that depend on
-                      // the agent response.
-                      try {
-                        // Determine the next blocks that are now unblocked.
-                        let nextLayer = this.getNextExecutionLayer(context)
-
-                        while (nextLayer.length > 0) {
-                          await this.executeLayer(nextLayer, context)
-
-                          // Handle any loop activations, etc.
-                          await this.loopManager.processLoopIterations(context)
-
-                          // Process parallel iterations - similar to loops but conceptually for parallel execution
-                          await this.parallelManager.processParallelIterations(context)
-
-                          // Fetch the subsequent layer (if any)
-                          nextLayer = this.getNextExecutionLayer(context)
-                        }
-                      } catch (resumeError) {
-                        logger.error(
-                          'Error continuing workflow after stream completion:',
-                          resumeError
-                        )
-                      }
-                    } catch (e) {
-                      logger.error('Error processing stream for console update:', e)
-=======
                   try {
                     while (true) {
                       const { done, value } = await reader.read()
                       if (done) break
                       fullContent += decoder.decode(value, { stream: true })
->>>>>>> 537e17d8
                     }
 
                     const blockId = (streamingExec.execution as any).blockId
