import { and, eq, sql } from 'drizzle-orm'
import { type NextRequest, NextResponse } from 'next/server'
import { v4 as uuidv4 } from 'uuid'
import { createLogger } from '@/lib/logs/console-logger'
import { EnhancedLoggingSession } from '@/lib/logs/enhanced-logging-session'
import { hasProcessedMessage, markMessageAsProcessed } from '@/lib/redis'
import { decryptSecret } from '@/lib/utils'
import { loadWorkflowFromNormalizedTables } from '@/lib/workflows/db-helpers'
import { updateWorkflowRunCounts } from '@/lib/workflows/utils'
import { getOAuthToken } from '@/app/api/auth/oauth/utils'
import { db } from '@/db'
import { environment as environmentTable, userStats, webhook } from '@/db/schema'
import { Executor } from '@/executor'
import { Serializer } from '@/serializer'
import { mergeSubblockStateAsync } from '@/stores/workflows/server-utils'

const logger = createLogger('WebhookUtils')

/**
 * Handle WhatsApp verification requests
 */
export async function handleWhatsAppVerification(
  requestId: string,
  path: string,
  mode: string | null,
  token: string | null,
  challenge: string | null
): Promise<NextResponse | null> {
  if (mode && token && challenge) {
    // This is a WhatsApp verification request
    logger.info(`[${requestId}] WhatsApp verification request received for path: ${path}`)

    if (mode !== 'subscribe') {
      logger.warn(`[${requestId}] Invalid WhatsApp verification mode: ${mode}`)
      return new NextResponse('Invalid mode', { status: 400 })
    }

    // Find all active WhatsApp webhooks
    const webhooks = await db
      .select()
      .from(webhook)
      .where(and(eq(webhook.provider, 'whatsapp'), eq(webhook.isActive, true)))

    // Check if any webhook has a matching verification token
    for (const wh of webhooks) {
      const providerConfig = (wh.providerConfig as Record<string, any>) || {}
      const verificationToken = providerConfig.verificationToken

      if (!verificationToken) {
        logger.debug(`[${requestId}] Webhook ${wh.id} has no verification token, skipping`)
        continue
      }

      if (token === verificationToken) {
        logger.info(`[${requestId}] WhatsApp verification successful for webhook ${wh.id}`)
        // Return ONLY the challenge as plain text (exactly as WhatsApp expects)
        return new NextResponse(challenge, {
          status: 200,
          headers: {
            'Content-Type': 'text/plain',
          },
        })
      }
    }

    logger.warn(`[${requestId}] No matching WhatsApp verification token found`)
    return new NextResponse('Verification failed', { status: 403 })
  }

  return null
}

/**
 * Handle Slack verification challenges
 */
export function handleSlackChallenge(body: any): NextResponse | null {
  if (body.type === 'url_verification' && body.challenge) {
    return NextResponse.json({ challenge: body.challenge })
  }

  return null
}

/**
 * Validates a Slack webhook request signature using HMAC SHA-256
 * @param signingSecret - Slack signing secret for validation
 * @param signature - X-Slack-Signature header value
 * @param timestamp - X-Slack-Request-Timestamp header value
 * @param body - Raw request body string
 * @returns Whether the signature is valid
 */

export async function validateSlackSignature(
  signingSecret: string,
  signature: string,
  timestamp: string,
  body: string
): Promise<boolean> {
  try {
    // Basic validation first
    if (!signingSecret || !signature || !timestamp || !body) {
      return false
    }

    // Check if the timestamp is too old (> 5 minutes)
    const currentTime = Math.floor(Date.now() / 1000)
    if (Math.abs(currentTime - Number.parseInt(timestamp)) > 300) {
      return false
    }

    // Compute the signature
    const encoder = new TextEncoder()
    const baseString = `v0:${timestamp}:${body}`

    // Create the HMAC with the signing secret
    const key = await crypto.subtle.importKey(
      'raw',
      encoder.encode(signingSecret),
      { name: 'HMAC', hash: 'SHA-256' },
      false,
      ['sign']
    )

    const signatureBytes = await crypto.subtle.sign('HMAC', key, encoder.encode(baseString))

    // Convert the signature to hex
    const signatureHex = Array.from(new Uint8Array(signatureBytes))
      .map((b) => b.toString(16).padStart(2, '0'))
      .join('')

    // Prepare the expected signature format
    const computedSignature = `v0=${signatureHex}`

    // Constant-time comparison to prevent timing attacks
    if (computedSignature.length !== signature.length) {
      return false
    }

    let result = 0
    for (let i = 0; i < computedSignature.length; i++) {
      result |= computedSignature.charCodeAt(i) ^ signature.charCodeAt(i)
    }

    return result === 0
  } catch (error) {
    console.error('Error validating Slack signature:', error)
    return false
  }
}

/**
 * Process WhatsApp message deduplication
 */
export async function processWhatsAppDeduplication(
  requestId: string,
  messages: any[]
): Promise<NextResponse | null> {
  if (messages.length > 0) {
    const message = messages[0]
    const messageId = message.id

    if (messageId) {
      const whatsappMsgKey = `whatsapp:msg:${messageId}`

      try {
        const isDuplicate = await hasProcessedMessage(whatsappMsgKey)
        if (isDuplicate) {
          logger.info(`[${requestId}] Duplicate WhatsApp message detected: ${messageId}`)
          return new NextResponse('Duplicate message', { status: 200 })
        }

        // Mark as processed BEFORE processing
        await markMessageAsProcessed(whatsappMsgKey, 60 * 60 * 24)
      } catch (error) {
        logger.error(`[${requestId}] Error in WhatsApp deduplication`, error)
        // Continue processing
      }
    }
  }

  return null
}

/**
 * Process generic deduplication using request hash
 */
export async function processGenericDeduplication(
  requestId: string,
  path: string,
  body: any
): Promise<NextResponse | null> {
  try {
    const requestHash = await generateRequestHash(path, body)
    const genericMsgKey = `generic:${requestHash}`

    const isDuplicate = await hasProcessedMessage(genericMsgKey)
    if (isDuplicate) {
      logger.info(`[${requestId}] Duplicate request detected with hash: ${requestHash}`)
      return new NextResponse('Duplicate request', { status: 200 })
    }

    // Mark as processed
    await markMessageAsProcessed(genericMsgKey, 60 * 60 * 24)
  } catch (error) {
    logger.error(`[${requestId}] Error in generic deduplication`, error)
    // Continue processing
  }

  return null
}

/**
 * Format webhook input based on provider
 */
export function formatWebhookInput(
  foundWebhook: any,
  foundWorkflow: any,
  body: any,
  request: NextRequest
): any {
  if (foundWebhook.provider === 'whatsapp') {
    // WhatsApp input formatting logic
    const data = body?.entry?.[0]?.changes?.[0]?.value
    const messages = data?.messages || []

    if (messages.length > 0) {
      const message = messages[0]
      const phoneNumberId = data.metadata?.phone_number_id
      const from = message.from
      const messageId = message.id
      const timestamp = message.timestamp
      const text = message.text?.body

      return {
        whatsapp: {
          data: {
            messageId,
            from,
            phoneNumberId,
            text,
            timestamp,
            raw: message,
          },
        },
        webhook: {
          data: {
            provider: 'whatsapp',
            path: foundWebhook.path,
            providerConfig: foundWebhook.providerConfig,
            payload: body,
            headers: Object.fromEntries(request.headers.entries()),
            method: request.method,
          },
        },
        workflowId: foundWorkflow.id,
      }
    }
    return null
  }

  if (foundWebhook.provider === 'telegram') {
    // Telegram input formatting logic
    const message =
      body?.message || body?.edited_message || body?.channel_post || body?.edited_channel_post

    if (message) {
      // Extract message text with fallbacks for different content types
      let input = ''

      if (message.text) {
        input = message.text
      } else if (message.caption) {
        input = message.caption
      } else if (message.photo) {
        input = 'Photo message'
      } else if (message.document) {
        input = `Document: ${message.document.file_name || 'file'}`
      } else if (message.audio) {
        input = `Audio: ${message.audio.title || 'audio file'}`
      } else if (message.video) {
        input = 'Video message'
      } else if (message.voice) {
        input = 'Voice message'
      } else if (message.sticker) {
        input = `Sticker: ${message.sticker.emoji || '🎭'}`
      } else if (message.location) {
        input = 'Location shared'
      } else if (message.contact) {
        input = `Contact: ${message.contact.first_name || 'contact'}`
      } else if (message.poll) {
        input = `Poll: ${message.poll.question}`
      } else {
        input = 'Message received'
      }

      return {
        input, // Primary workflow input - the message content
        telegram: {
          message: {
            id: message.message_id,
            text: message.text,
            caption: message.caption,
            date: message.date,
            messageType: message.photo
              ? 'photo'
              : message.document
                ? 'document'
                : message.audio
                  ? 'audio'
                  : message.video
                    ? 'video'
                    : message.voice
                      ? 'voice'
                      : message.sticker
                        ? 'sticker'
                        : message.location
                          ? 'location'
                          : message.contact
                            ? 'contact'
                            : message.poll
                              ? 'poll'
                              : 'text',
            raw: message,
          },
          sender: message.from
            ? {
                id: message.from.id,
                firstName: message.from.first_name,
                lastName: message.from.last_name,
                username: message.from.username,
                languageCode: message.from.language_code,
                isBot: message.from.is_bot,
              }
            : null,
          chat: message.chat
            ? {
                id: message.chat.id,
                type: message.chat.type,
                title: message.chat.title,
                username: message.chat.username,
                firstName: message.chat.first_name,
                lastName: message.chat.last_name,
              }
            : null,
          updateId: body.update_id,
          updateType: body.message
            ? 'message'
            : body.edited_message
              ? 'edited_message'
              : body.channel_post
                ? 'channel_post'
                : body.edited_channel_post
                  ? 'edited_channel_post'
                  : 'unknown',
        },
        webhook: {
          data: {
            provider: 'telegram',
            path: foundWebhook.path,
            providerConfig: foundWebhook.providerConfig,
            payload: body,
            headers: Object.fromEntries(request.headers.entries()),
            method: request.method,
          },
        },
        workflowId: foundWorkflow.id,
      }
    }

    // Fallback for unknown Telegram update types
    logger.warn('Unknown Telegram update type', {
      updateId: body.update_id,
      bodyKeys: Object.keys(body || {}),
    })

    return {
      input: 'Telegram update received',
      telegram: {
        updateId: body.update_id,
        updateType: 'unknown',
        raw: body,
      },
      webhook: {
        data: {
          provider: 'telegram',
          path: foundWebhook.path,
          providerConfig: foundWebhook.providerConfig,
          payload: body,
          headers: Object.fromEntries(request.headers.entries()),
          method: request.method,
        },
      },
      workflowId: foundWorkflow.id,
    }
  }

  if (foundWebhook.provider === 'gmail') {
    if (body && typeof body === 'object' && 'email' in body) {
      return body // { email: {...}, timestamp: ... }
    }
    return body
  }
  // Generic format for Slack and other providers
  return {
    webhook: {
      data: {
        path: foundWebhook.path,
        provider: foundWebhook.provider,
        providerConfig: foundWebhook.providerConfig,
        payload: body,
        headers: Object.fromEntries(request.headers.entries()),
        method: request.method,
      },
    },
    workflowId: foundWorkflow.id,
  }
}

/**
 * Execute workflow with the provided input
 */
export async function executeWorkflowFromPayload(
  foundWorkflow: any,
  input: any,
  executionId: string,
  requestId: string
): Promise<void> {
  // Add log at the beginning of this function for clarity
  logger.info(`[${requestId}] Preparing to execute workflow`, {
    workflowId: foundWorkflow.id,
    executionId,
    triggerSource: 'webhook-payload',
  })

  const loggingSession = new EnhancedLoggingSession(
    foundWorkflow.id,
    executionId,
    'webhook',
    requestId
  )

  try {
    // Load the actual workflow state from normalized tables
    const normalizedData = await loadWorkflowFromNormalizedTables(foundWorkflow.id)

    if (!normalizedData) {
      throw new Error(
        `Workflow ${foundWorkflow.id} has no normalized data available. Ensure the workflow is properly saved to normalized tables.`
      )
    }

    // DEBUG: Log specific payload details
    if (input?.airtableChanges) {
      logger.debug(`[${requestId}] TRACE: Execution received Airtable input`, {
        changeCount: input.airtableChanges.length,
        firstTableId: input.airtableChanges[0]?.tableId,
        timestamp: new Date().toISOString(),
      })
    }

    // Validate and ensure proper input structure
    if (!input) {
      logger.warn(`[${requestId}] Empty input for workflow execution, creating empty object`)
      input = {}
    }

<<<<<<< HEAD
    // Special handling for Airtable webhook inputs
    if (input.airtableChanges) {
      if (!Array.isArray(input.airtableChanges)) {
        logger.warn(
          `[${requestId}] Invalid airtableChanges input type (${typeof input.airtableChanges}), converting to array`
        )
        // Force to array if somehow not an array
        input.airtableChanges = [input.airtableChanges]
      }

      // Log the structure of the payload for debugging
      logger.info(`[${requestId}] Airtable webhook payload:`, {
        changeCount: input.airtableChanges.length,
        hasAirtableChanges: true,
        sampleTableIds: input.airtableChanges.slice(0, 2).map((c: any) => c.tableId),
      })
    }

    // Log the full input format to help diagnose data issues
    logger.debug(`[${requestId}] Workflow input format:`, {
      inputKeys: Object.keys(input || {}),
      hasAirtableChanges: input?.airtableChanges && Array.isArray(input.airtableChanges),
      airtableChangesCount: input?.airtableChanges?.length || 0,
    })

=======
  // Returns void as errors are handled internally
  try {
    // Load workflow data from normalized tables
    logger.debug(`[${requestId}] Loading workflow ${foundWorkflow.id} from normalized tables`)
    const normalizedData = await loadWorkflowFromNormalizedTables(foundWorkflow.id)

    if (!normalizedData) {
      logger.error(`[${requestId}] TRACE: No normalized data found for workflow`, {
        workflowId: foundWorkflow.id,
        hasNormalizedData: false,
      })
      throw new Error(`Workflow ${foundWorkflow.id} data not found in normalized tables`)
    }

>>>>>>> 9caa083e
    // Use normalized data for execution
    const { blocks, edges, loops, parallels } = normalizedData
    logger.info(`[${requestId}] Loaded workflow ${foundWorkflow.id} from normalized tables`)

    // DEBUG: Log state information
    logger.debug(`[${requestId}] TRACE: Retrieved workflow state from normalized tables`, {
      workflowId: foundWorkflow.id,
      blockCount: Object.keys(blocks || {}).length,
      edgeCount: (edges || []).length,
      loopCount: Object.keys(loops || {}).length,
    })

    logger.debug(
      `[${requestId}] Merging subblock states for workflow ${foundWorkflow.id} (Execution: ${executionId})`
    )

    const mergeStartTime = Date.now()
    const mergedStates = await mergeSubblockStateAsync(blocks, foundWorkflow.id)
    logger.debug(`[${requestId}] TRACE: State merging complete`, {
      duration: `${Date.now() - mergeStartTime}ms`,
      mergedBlockCount: Object.keys(mergedStates).length,
    })

    // Retrieve and decrypt environment variables
    const [userEnv] = await db
      .select()
      .from(environmentTable)
      .where(eq(environmentTable.userId, foundWorkflow.userId))
      .limit(1)
    let decryptedEnvVars: Record<string, string> = {}
    if (userEnv) {
      // Decryption logic
      const decryptionPromises = Object.entries((userEnv.variables as any) || {}).map(
        async ([key, encryptedValue]) => {
          try {
            const { decrypted } = await decryptSecret(encryptedValue as string)
            return [key, decrypted] as const
          } catch (error: any) {
            logger.error(
              `[${requestId}] Failed to decrypt environment variable "${key}" (Execution: ${executionId})`,
              error
            )
            throw new Error(`Failed to decrypt environment variable "${key}": ${error.message}`)
          }
        }
      )
      const decryptedEntries = await Promise.all(decryptionPromises)
      decryptedEnvVars = Object.fromEntries(decryptedEntries)
    } else {
      logger.debug(`[${requestId}] TRACE: No environment variables found for user`, {
        userId: foundWorkflow.userId,
      })
    }

    await loggingSession.safeStart({
      userId: foundWorkflow.userId,
      workspaceId: foundWorkflow.workspaceId,
      variables: decryptedEnvVars,
    })

    // Process block states (extract subBlock values, parse responseFormat)
    const blockStatesStartTime = Date.now()
    const currentBlockStates = Object.entries(mergedStates).reduce(
      (acc, [id, block]) => {
        acc[id] = Object.entries(block.subBlocks).reduce(
          (subAcc, [key, subBlock]) => {
            subAcc[key] = subBlock.value
            return subAcc
          },
          {} as Record<string, any>
        )
        return acc
      },
      {} as Record<string, Record<string, any>>
    )

    const processedBlockStates = Object.entries(currentBlockStates).reduce(
      (acc, [blockId, blockState]) => {
        const processedState = { ...blockState }
        if (processedState.responseFormat) {
          try {
            if (typeof processedState.responseFormat === 'string') {
              processedState.responseFormat = JSON.parse(processedState.responseFormat)
            }
            if (
              processedState.responseFormat &&
              typeof processedState.responseFormat === 'object'
            ) {
              if (!processedState.responseFormat.schema && !processedState.responseFormat.name) {
                processedState.responseFormat = {
                  name: 'response_schema',
                  schema: processedState.responseFormat,
                  strict: true,
                }
              }
            }
            acc[blockId] = processedState
          } catch (error) {
            logger.warn(
              `[${requestId}] Failed to parse responseFormat for block ${blockId} (Execution: ${executionId})`,
              error
            )
            acc[blockId] = blockState
          }
        } else {
          acc[blockId] = blockState
        }
        return acc
      },
      {} as Record<string, Record<string, any>>
    )

    // DEBUG: Log block state processing
    logger.debug(`[${requestId}] TRACE: Block states processed`, {
      duration: `${Date.now() - blockStatesStartTime}ms`,
      blockCount: Object.keys(processedBlockStates).length,
    })

    // Serialize and get workflow variables
    const serializeStartTime = Date.now()
    const serializedWorkflow = new Serializer().serializeWorkflow(
      mergedStates as any,
      edges,
      loops,
      parallels
    )
    let workflowVariables = {}
    if (foundWorkflow.variables) {
      try {
        if (typeof foundWorkflow.variables === 'string') {
          workflowVariables = JSON.parse(foundWorkflow.variables)
        } else {
          workflowVariables = foundWorkflow.variables
        }
      } catch (error) {
        logger.error(
          `[${requestId}] Failed to parse workflow variables: ${foundWorkflow.id} (Execution: ${executionId})`,
          error
        )
      }
    }

    // DEBUG: Log serialization completion
    logger.debug(`[${requestId}] TRACE: Workflow serialized`, {
      duration: `${Date.now() - serializeStartTime}ms`,
      hasWorkflowVars: Object.keys(workflowVariables).length > 0,
    })

    logger.debug(`[${requestId}] Starting workflow execution`, {
      executionId,
      blockCount: Object.keys(processedBlockStates).length,
    })

    // Log blocks for debugging (if any missing or invalid)
    if (Object.keys(processedBlockStates).length === 0) {
      logger.error(`[${requestId}] No blocks found in workflow state - this will likely fail`)
    } else {
      logger.debug(`[${requestId}] Block IDs for execution:`, {
        blockIds: Object.keys(processedBlockStates).slice(0, 5), // Log just a few block IDs for debugging
        totalBlocks: Object.keys(processedBlockStates).length,
      })
    }

    // Ensure workflow variables exist
    if (!workflowVariables || Object.keys(workflowVariables).length === 0) {
      logger.debug(`[${requestId}] No workflow variables defined, using empty object`)
      workflowVariables = {}
    }

    // Validate input format for Airtable webhooks to prevent common errors
    if (
      input?.airtableChanges &&
      (!Array.isArray(input.airtableChanges) || input.airtableChanges.length === 0)
    ) {
      logger.warn(
        `[${requestId}] Invalid Airtable input format - airtableChanges should be a non-empty array`
      )
    }

    // DEBUG: Log critical moment before executor creation
    logger.info(`[${requestId}] TRACE: Creating workflow executor`, {
      workflowId: foundWorkflow.id,
      hasSerializedWorkflow: !!serializedWorkflow,
      blockCount: Object.keys(processedBlockStates).length,
      timestamp: new Date().toISOString(),
    })

    const executor = new Executor(
      serializedWorkflow,
      processedBlockStates,
      decryptedEnvVars,
      input,
      workflowVariables
    )

    // Set up enhanced logging on the executor
    loggingSession.setupExecutor(executor)

    // Log workflow execution start time for tracking
    const executionStartTime = Date.now()
    logger.info(`[${requestId}] TRACE: Executor instantiated, starting workflow execution now`, {
      workflowId: foundWorkflow.id,
      timestamp: new Date().toISOString(),
    })

    // Add direct detailed logging right before executing
    logger.info(
      `[${requestId}] EXECUTION_MONITOR: About to call executor.execute() - CRITICAL POINT`,
      {
        workflowId: foundWorkflow.id,
        executionId: executionId,
        timestamp: new Date().toISOString(),
      }
    )

    // This is THE critical line where the workflow actually executes
    const result = await executor.execute(foundWorkflow.id)

    // Check if we got a StreamingExecution result (with stream + execution properties)
    // For webhook executions, we only care about the ExecutionResult part, not the stream
    const executionResult = 'stream' in result && 'execution' in result ? result.execution : result

    // Add direct detailed logging right after executing
    logger.info(`[${requestId}] EXECUTION_MONITOR: executor.execute() completed with result`, {
      workflowId: foundWorkflow.id,
      executionId: executionId,
      success: executionResult.success,
      resultType: result ? typeof result : 'undefined',
      timestamp: new Date().toISOString(),
    })

    // Log completion and timing
    const executionDuration = Date.now() - executionStartTime
    logger.info(`[${requestId}] TRACE: Workflow execution completed`, {
      workflowId: foundWorkflow.id,
      success: executionResult.success,
      duration: `${executionDuration}ms`,
      actualDurationMs: executionDuration,
      timestamp: new Date().toISOString(),
    })

    logger.info(`[${requestId}] Workflow execution finished`, {
      executionId,
      success: executionResult.success,
      durationMs: executionResult.metadata?.duration || executionDuration,
      actualDurationMs: executionDuration,
    })

    // Update counts and stats if successful
    if (executionResult.success) {
      await updateWorkflowRunCounts(foundWorkflow.id)
      await db
        .update(userStats)
        .set({
          totalWebhookTriggers: sql`total_webhook_triggers + 1`,
          lastActive: new Date(),
        })
        .where(eq(userStats.userId, foundWorkflow.userId))
    }

    // Calculate total duration for enhanced logging
    const totalDuration = executionResult.metadata?.duration || 0

    const traceSpans = (executionResult.logs || []).map((blockLog: any, index: number) => {
      let output = blockLog.output
      if (!blockLog.success && blockLog.error) {
        output = {
          error: blockLog.error,
          success: false,
          ...(blockLog.output || {}),
        }
      }

      return {
        id: blockLog.blockId,
        name: `Block ${blockLog.blockName || blockLog.blockType} (${blockLog.blockType || 'unknown'})`,
        type: blockLog.blockType || 'unknown',
        duration: blockLog.durationMs || 0,
        startTime: blockLog.startedAt,
        endTime: blockLog.endedAt || blockLog.startedAt,
        status: blockLog.success ? 'success' : 'error',
        blockId: blockLog.blockId,
        input: blockLog.input,
        output: output,
        tokens: blockLog.output?.response?.tokens?.total || 0,
        relativeStartMs: index * 100,
        children: [],
        toolCalls: (blockLog as any).toolCalls || [],
      }
    })

    await loggingSession.safeComplete({
      endedAt: new Date().toISOString(),
      totalDurationMs: totalDuration || 0,
      finalOutput: executionResult.output || {},
      traceSpans: (traceSpans || []) as any,
    })

    // DEBUG: Final success log
    logger.info(`[${requestId}] TRACE: Execution logs persisted successfully`, {
      workflowId: foundWorkflow.id,
      executionId,
      timestamp: new Date().toISOString(),
    })
  } catch (error: any) {
    // DEBUG: Detailed error information
    logger.error(`[${requestId}] TRACE: Error during workflow execution`, {
      workflowId: foundWorkflow.id,
      executionId,
      errorType: error.constructor.name,
      errorMessage: error.message,
      stack: error.stack,
      timestamp: new Date().toISOString(),
    })

    logger.error(`[${requestId}] Error executing workflow`, {
      workflowId: foundWorkflow.id,
      executionId,
      error: error.message,
      stack: error.stack,
    })
    // Error logging handled by enhanced logging session

    await loggingSession.safeCompleteWithError({
      endedAt: new Date().toISOString(),
      totalDurationMs: 0,
      error: {
        message: error.message || 'Webhook workflow execution failed',
        stackTrace: error.stack,
      },
    })

    // Re-throw the error so the caller knows it failed
    throw error
  }
}

/**
 * Process webhook provider-specific verification
 */
export function verifyProviderWebhook(
  foundWebhook: any,
  request: NextRequest,
  requestId: string
): NextResponse | null {
  const authHeader = request.headers.get('authorization')
  const providerConfig = (foundWebhook.providerConfig as Record<string, any>) || {}
  // Keep existing switch statement for github, stripe, generic, default
  switch (foundWebhook.provider) {
    case 'github':
      break // No specific auth here
    case 'stripe':
      break // Stripe verification would go here
    case 'gmail':
      if (providerConfig.secret) {
        const secretHeader = request.headers.get('X-Webhook-Secret')
        if (!secretHeader || secretHeader.length !== providerConfig.secret.length) {
          logger.warn(`[${requestId}] Invalid Gmail webhook secret`)
          return new NextResponse('Unauthorized', { status: 401 })
        }
        let result = 0
        for (let i = 0; i < secretHeader.length; i++) {
          result |= secretHeader.charCodeAt(i) ^ providerConfig.secret.charCodeAt(i)
        }
        if (result !== 0) {
          logger.warn(`[${requestId}] Invalid Gmail webhook secret`)
          return new NextResponse('Unauthorized', { status: 401 })
        }
      }
      break
    case 'telegram': {
      // Check User-Agent to ensure it's not blocked by middleware
      // Log the user agent for debugging purposes
      const userAgent = request.headers.get('user-agent') || ''
      logger.debug(`[${requestId}] Telegram webhook request received with User-Agent: ${userAgent}`)

      // Check if the user agent is empty and warn about it
      if (!userAgent) {
        logger.warn(
          `[${requestId}] Telegram webhook request has empty User-Agent header. This may be blocked by middleware.`
        )
      }

      // We'll accept the request anyway since we're in the provider-specific logic,
      // but we'll log the information for debugging

      // Telegram uses IP addresses in specific ranges
      // This is optional verification that could be added if IP verification is needed
      const clientIp =
        request.headers.get('x-forwarded-for')?.split(',')[0].trim() ||
        request.headers.get('x-real-ip') ||
        'unknown'

      logger.debug(`[${requestId}] Telegram webhook request from IP: ${clientIp}`)

      break
    }
    case 'generic':
      // Generic auth logic: requireAuth, token, secretHeaderName, allowedIps
      if (providerConfig.requireAuth) {
        let isAuthenticated = false
        // Check for token in Authorization header (Bearer token)
        if (providerConfig.token) {
          const providedToken = authHeader?.startsWith('Bearer ') ? authHeader.substring(7) : null
          if (providedToken === providerConfig.token) {
            isAuthenticated = true
          }
          // Check for token in custom header if specified
          if (!isAuthenticated && providerConfig.secretHeaderName) {
            const customHeaderValue = request.headers.get(providerConfig.secretHeaderName)
            if (customHeaderValue === providerConfig.token) {
              isAuthenticated = true
            }
          }
          // Return 401 if authentication failed
          if (!isAuthenticated) {
            logger.warn(`[${requestId}] Unauthorized webhook access attempt - invalid token`)
            return new NextResponse('Unauthorized', { status: 401 })
          }
        }
      }
      // IP restriction check
      if (
        providerConfig.allowedIps &&
        Array.isArray(providerConfig.allowedIps) &&
        providerConfig.allowedIps.length > 0
      ) {
        const clientIp =
          request.headers.get('x-forwarded-for')?.split(',')[0].trim() ||
          request.headers.get('x-real-ip') ||
          'unknown'

        if (clientIp === 'unknown' || !providerConfig.allowedIps.includes(clientIp)) {
          logger.warn(
            `[${requestId}] Forbidden webhook access attempt - IP not allowed: ${clientIp}`
          )
          return new NextResponse('Forbidden - IP not allowed', {
            status: 403,
          })
        }
      }
      break
    default:
      if (providerConfig.token) {
        const providedToken = authHeader?.startsWith('Bearer ') ? authHeader.substring(7) : null
        if (!providedToken || providedToken !== providerConfig.token) {
          logger.warn(`[${requestId}] Unauthorized webhook access attempt - invalid token`)
          return new NextResponse('Unauthorized', { status: 401 })
        }
      }
  }

  return null
}

/**
 * Process Airtable payloads
 */
export async function fetchAndProcessAirtablePayloads(
  webhookData: any,
  workflowData: any,
  requestId: string // Original request ID from the ping, used for the final execution log
) {
  // Enhanced logging handles all error logging
  let currentCursor: number | null = null
  let mightHaveMore = true
  let payloadsFetched = 0 // Track total payloads fetched
  let apiCallCount = 0
  // Use a Map to consolidate changes per record ID
  const consolidatedChangesMap = new Map<string, AirtableChange>()
  const localProviderConfig = {
    ...((webhookData.providerConfig as Record<string, any>) || {}),
  } // Local copy

  // DEBUG: Log start of function execution with critical info
  logger.debug(`[${requestId}] TRACE: fetchAndProcessAirtablePayloads started`, {
    webhookId: webhookData.id,
    workflowId: workflowData.id,
    hasBaseId: !!localProviderConfig.baseId,
    hasExternalId: !!localProviderConfig.externalId,
  })

  try {
    // --- Essential IDs & Config from localProviderConfig ---
    const baseId = localProviderConfig.baseId
    const airtableWebhookId = localProviderConfig.externalId

    if (!baseId || !airtableWebhookId) {
      logger.error(
        `[${requestId}] Missing baseId or externalId in providerConfig for webhook ${webhookData.id}. Cannot fetch payloads.`
      )
      // Error logging handled by enhanced logging session
      return // Exit early
    }

    // --- Retrieve Stored Cursor from localProviderConfig ---
    const storedCursor = localProviderConfig.externalWebhookCursor

    // Initialize cursor in provider config if missing
    if (storedCursor === undefined || storedCursor === null) {
      logger.info(
        `[${requestId}] No cursor found in providerConfig for webhook ${webhookData.id}, initializing...`
      )
      // Update the local copy
      localProviderConfig.externalWebhookCursor = null

      // Add cursor to the database immediately to fix the configuration
      try {
        await db
          .update(webhook)
          .set({
            providerConfig: {
              ...localProviderConfig,
              externalWebhookCursor: null,
            },
            updatedAt: new Date(),
          })
          .where(eq(webhook.id, webhookData.id))

        localProviderConfig.externalWebhookCursor = null // Update local copy too
        logger.info(`[${requestId}] Successfully initialized cursor for webhook ${webhookData.id}`)
      } catch (initError: any) {
        logger.error(`[${requestId}] Failed to initialize cursor in DB`, {
          webhookId: webhookData.id,
          error: initError.message,
          stack: initError.stack,
        })
        // Error logging handled by enhanced logging session
      }
    }

    if (storedCursor && typeof storedCursor === 'number') {
      currentCursor = storedCursor
      logger.debug(
        `[${requestId}] Using stored cursor: ${currentCursor} for webhook ${webhookData.id}`
      )
    } else {
      currentCursor = null // Airtable API defaults to 1 if omitted
      logger.debug(
        `[${requestId}] No valid stored cursor for webhook ${webhookData.id}, starting from beginning`
      )
    }

    // --- Get OAuth Token ---
    let accessToken: string | null = null
    try {
      accessToken = await getOAuthToken(workflowData.userId, 'airtable')
      if (!accessToken) {
        logger.error(
          `[${requestId}] Failed to obtain valid Airtable access token. Cannot proceed.`,
          { userId: workflowData.userId }
        )
        throw new Error('Airtable access token not found.')
      }

      logger.info(`[${requestId}] Successfully obtained Airtable access token`)
    } catch (tokenError: any) {
      logger.error(
        `[${requestId}] Failed to get Airtable OAuth token for user ${workflowData.userId}`,
        {
          error: tokenError.message,
          stack: tokenError.stack,
          userId: workflowData.userId,
        }
      )
      // Error logging handled by enhanced logging session
      return // Exit early
    }

    const airtableApiBase = 'https://api.airtable.com/v0'

    // --- Polling Loop ---
    while (mightHaveMore) {
      apiCallCount++
      // Safety break
      if (apiCallCount > 10) {
        logger.warn(`[${requestId}] Reached maximum polling limit (10 calls)`, {
          webhookId: webhookData.id,
          consolidatedCount: consolidatedChangesMap.size,
        })
        mightHaveMore = false
        break
      }

      const apiUrl = `${airtableApiBase}/bases/${baseId}/webhooks/${airtableWebhookId}/payloads`
      const queryParams = new URLSearchParams()
      if (currentCursor !== null) {
        queryParams.set('cursor', currentCursor.toString())
      }
      const fullUrl = `${apiUrl}?${queryParams.toString()}`

      logger.debug(`[${requestId}] Fetching Airtable payloads (call ${apiCallCount})`, {
        url: fullUrl,
        webhookId: webhookData.id,
      })

      try {
        const fetchStartTime = Date.now()
        const response = await fetch(fullUrl, {
          method: 'GET',
          headers: {
            Authorization: `Bearer ${accessToken}`,
            'Content-Type': 'application/json',
          },
        })

        // DEBUG: Log API response time
        logger.debug(`[${requestId}] TRACE: Airtable API response received`, {
          status: response.status,
          duration: `${Date.now() - fetchStartTime}ms`,
          hasBody: true,
          apiCall: apiCallCount,
        })

        const responseBody = await response.json()

        if (!response.ok || responseBody.error) {
          const errorMessage =
            responseBody.error?.message ||
            responseBody.error ||
            `Airtable API error Status ${response.status}`
          logger.error(
            `[${requestId}] Airtable API request to /payloads failed (Call ${apiCallCount})`,
            {
              webhookId: webhookData.id,
              status: response.status,
              error: errorMessage,
            }
          )
          // Error logging handled by enhanced logging session
          mightHaveMore = false
          break
        }

        const receivedPayloads = responseBody.payloads || []
        logger.debug(
          `[${requestId}] Received ${receivedPayloads.length} payloads from Airtable (call ${apiCallCount})`
        )

        // --- Process and Consolidate Changes ---
        if (receivedPayloads.length > 0) {
          payloadsFetched += receivedPayloads.length
          let changeCount = 0
          for (const payload of receivedPayloads) {
            if (payload.changedTablesById) {
              // DEBUG: Log tables being processed
              const tableIds = Object.keys(payload.changedTablesById)
              logger.debug(`[${requestId}] TRACE: Processing changes for tables`, {
                tables: tableIds,
                payloadTimestamp: payload.timestamp,
              })

              for (const [tableId, tableChangesUntyped] of Object.entries(
                payload.changedTablesById
              )) {
                const tableChanges = tableChangesUntyped as any // Assert type

                // Handle created records
                if (tableChanges.createdRecordsById) {
                  const createdCount = Object.keys(tableChanges.createdRecordsById).length
                  changeCount += createdCount
                  // DEBUG: Log created records count
                  logger.debug(
                    `[${requestId}] TRACE: Processing ${createdCount} created records for table ${tableId}`
                  )

                  for (const [recordId, recordDataUntyped] of Object.entries(
                    tableChanges.createdRecordsById
                  )) {
                    const recordData = recordDataUntyped as any // Assert type
                    const existingChange = consolidatedChangesMap.get(recordId)
                    if (existingChange) {
                      // Record was created and possibly updated within the same batch
                      existingChange.changedFields = {
                        ...existingChange.changedFields,
                        ...(recordData.cellValuesByFieldId || {}),
                      }
                      // Keep changeType as 'created' if it started as created
                    } else {
                      // New creation
                      consolidatedChangesMap.set(recordId, {
                        tableId: tableId,
                        recordId: recordId,
                        changeType: 'created',
                        changedFields: recordData.cellValuesByFieldId || {},
                      })
                    }
                  }
                }

                // Handle updated records
                if (tableChanges.changedRecordsById) {
                  const updatedCount = Object.keys(tableChanges.changedRecordsById).length
                  changeCount += updatedCount
                  // DEBUG: Log updated records count
                  logger.debug(
                    `[${requestId}] TRACE: Processing ${updatedCount} updated records for table ${tableId}`
                  )

                  for (const [recordId, recordDataUntyped] of Object.entries(
                    tableChanges.changedRecordsById
                  )) {
                    const recordData = recordDataUntyped as any // Assert type
                    const existingChange = consolidatedChangesMap.get(recordId)
                    const currentFields = recordData.current?.cellValuesByFieldId || {}

                    if (existingChange) {
                      // Existing record was updated again
                      existingChange.changedFields = {
                        ...existingChange.changedFields,
                        ...currentFields,
                      }
                      // Ensure type is 'updated' if it was previously 'created'
                      existingChange.changeType = 'updated'
                      // Do not update previousFields again
                    } else {
                      // First update for this record in the batch
                      const newChange: AirtableChange = {
                        tableId: tableId,
                        recordId: recordId,
                        changeType: 'updated',
                        changedFields: currentFields,
                      }
                      if (recordData.previous?.cellValuesByFieldId) {
                        newChange.previousFields = recordData.previous.cellValuesByFieldId
                      }
                      consolidatedChangesMap.set(recordId, newChange)
                    }
                  }
                }
                // TODO: Handle deleted records (`destroyedRecordIds`) if needed
              }
            }
          }

          // DEBUG: Log totals for this batch
          logger.debug(
            `[${requestId}] TRACE: Processed ${changeCount} changes in API call ${apiCallCount}`,
            {
              currentMapSize: consolidatedChangesMap.size,
            }
          )
        }

        const nextCursor = responseBody.cursor
        mightHaveMore = responseBody.mightHaveMore || false

        if (nextCursor && typeof nextCursor === 'number' && nextCursor !== currentCursor) {
          logger.debug(`[${requestId}] Updating cursor from ${currentCursor} to ${nextCursor}`)
          currentCursor = nextCursor

          // Follow exactly the old implementation - use awaited update instead of parallel
          const updatedConfig = {
            ...localProviderConfig,
            externalWebhookCursor: currentCursor,
          }
          try {
            // Force a complete object update to ensure consistency in serverless env
            await db
              .update(webhook)
              .set({
                providerConfig: updatedConfig, // Use full object
                updatedAt: new Date(),
              })
              .where(eq(webhook.id, webhookData.id))

            localProviderConfig.externalWebhookCursor = currentCursor // Update local copy too
          } catch (dbError: any) {
            logger.error(`[${requestId}] Failed to persist Airtable cursor to DB`, {
              webhookId: webhookData.id,
              cursor: currentCursor,
              error: dbError.message,
            })
            // Error logging handled by enhanced logging session
            mightHaveMore = false
            throw new Error('Failed to save Airtable cursor, stopping processing.') // Re-throw to break loop clearly
          }
        } else if (!nextCursor || typeof nextCursor !== 'number') {
          logger.warn(`[${requestId}] Invalid or missing cursor received, stopping poll`, {
            webhookId: webhookData.id,
            apiCall: apiCallCount,
            receivedCursor: nextCursor,
          })
          mightHaveMore = false
        } else if (nextCursor === currentCursor) {
          logger.debug(`[${requestId}] Cursor hasn't changed (${currentCursor}), stopping poll`)
          mightHaveMore = false // Explicitly stop if cursor hasn't changed
        }
      } catch (fetchError: any) {
        logger.error(
          `[${requestId}] Network error calling Airtable GET /payloads (Call ${apiCallCount}) for webhook ${webhookData.id}`,
          fetchError
        )
        // Error logging handled by enhanced logging session
        mightHaveMore = false
        break
      }
    }
    // --- End Polling Loop ---

    // Convert map values to array for final processing
    const finalConsolidatedChanges = Array.from(consolidatedChangesMap.values())
    logger.info(
      `[${requestId}] Consolidated ${finalConsolidatedChanges.length} Airtable changes across ${apiCallCount} API calls`
    )

    // --- Execute Workflow if we have changes (simplified - no lock check) ---
    if (finalConsolidatedChanges.length > 0) {
      try {
        // Format the input for the executor using the consolidated changes
        const input = { airtableChanges: finalConsolidatedChanges } // Use the consolidated array

        // CRITICAL EXECUTION TRACE POINT
        logger.info(
          `[${requestId}] CRITICAL_TRACE: Beginning workflow execution with ${finalConsolidatedChanges.length} Airtable changes`,
          {
            workflowId: workflowData.id,
            recordCount: finalConsolidatedChanges.length,
            timestamp: new Date().toISOString(),
            firstRecordId: finalConsolidatedChanges[0]?.recordId || 'none',
          }
        )

        // Execute using the original requestId as the executionId
        // This is the exact point in the old code where execution happens - we're matching it exactly
        await executeWorkflowFromPayload(workflowData, input, requestId, requestId)

        // COMPLETION LOG - This will only appear if execution succeeds
        logger.info(`[${requestId}] CRITICAL_TRACE: Workflow execution completed successfully`, {
          workflowId: workflowData.id,
          timestamp: new Date().toISOString(),
        })
      } catch (executionError: any) {
        // Errors logged within executeWorkflowFromPayload
        logger.error(`[${requestId}] CRITICAL_TRACE: Workflow execution failed with error`, {
          workflowId: workflowData.id,
          error: executionError.message,
          stack: executionError.stack,
          timestamp: new Date().toISOString(),
        })

        logger.error(
          `[${requestId}] Error during workflow execution triggered by Airtable polling`,
          executionError
        )
      }
    } else {
      // DEBUG: Log when no changes are found
      logger.info(`[${requestId}] TRACE: No Airtable changes to process`, {
        workflowId: workflowData.id,
        apiCallCount,
        webhookId: webhookData.id,
      })
    }
  } catch (error) {
    // Catch any unexpected errors during the setup/polling logic itself
    logger.error(
      `[${requestId}] Unexpected error during asynchronous Airtable payload processing task`,
      {
        webhookId: webhookData.id,
        workflowId: workflowData.id,
        error: (error as Error).message,
      }
    )
    // Error logging handled by enhanced logging session
  }

  // DEBUG: Log function completion
  logger.debug(`[${requestId}] TRACE: fetchAndProcessAirtablePayloads completed`, {
    totalFetched: payloadsFetched,
    totalApiCalls: apiCallCount,
    totalChanges: consolidatedChangesMap.size,
    timestamp: new Date().toISOString(),
  })
}

/**
 * Process webhook verification and authorization
 */
export async function processWebhook(
  foundWebhook: any,
  foundWorkflow: any,
  body: any,
  request: NextRequest,
  executionId: string,
  requestId: string
): Promise<NextResponse> {
  try {
    // --- Handle Airtable differently - it should always use fetchAndProcessAirtablePayloads ---
    if (foundWebhook.provider === 'airtable') {
      logger.info(`[${requestId}] Routing Airtable webhook through dedicated processor`)

      // Use the dedicated Airtable payload fetcher and processor
      await fetchAndProcessAirtablePayloads(foundWebhook, foundWorkflow, requestId)

      // Return standard success response
      return NextResponse.json({ message: 'Airtable webhook processed' }, { status: 200 })
    }

    // --- Provider-specific Auth/Verification (excluding Airtable/WhatsApp/Slack handled earlier) ---
    if (
      foundWebhook.provider &&
      !['airtable', 'whatsapp', 'slack'].includes(foundWebhook.provider)
    ) {
      const verificationResponse = verifyProviderWebhook(foundWebhook, request, requestId)
      if (verificationResponse) {
        return verificationResponse
      }
    }

    // --- Format Input based on provider (excluding Airtable) ---
    const input = formatWebhookInput(foundWebhook, foundWorkflow, body, request)

    if (!input && foundWebhook.provider === 'whatsapp') {
      return new NextResponse('No messages in WhatsApp payload', { status: 200 })
    }

    // --- Execute Workflow ---
    logger.info(
      `[${requestId}] Executing workflow ${foundWorkflow.id} for webhook ${foundWebhook.id} (Execution: ${executionId})`
    )
    // Call the refactored execution function
    await executeWorkflowFromPayload(foundWorkflow, input, executionId, requestId)

    // Since executeWorkflowFromPayload handles logging and errors internally,
    // we just need to return a standard success response for synchronous webhooks.
    // Note: The actual result isn't typically returned in the webhook response itself.
    return NextResponse.json({ message: 'Webhook processed' }, { status: 200 })
  } catch (error: any) {
    // Catch errors *before* calling executeWorkflowFromPayload (e.g., auth errors)
    logger.error(
      `[${requestId}] Error in processWebhook *before* execution for ${foundWebhook.id} (Execution: ${executionId})`,
      error
    )
    return new NextResponse(`Internal Server Error: ${error.message}`, {
      status: 500,
    })
  }
}

/**
 * Generate a hash for request deduplication
 */
export async function generateRequestHash(path: string, body: any): Promise<string> {
  try {
    const normalizedBody = normalizeBody(body)
    const requestString = `${path}:${JSON.stringify(normalizedBody)}`
    let hash = 0
    for (let i = 0; i < requestString.length; i++) {
      const char = requestString.charCodeAt(i)
      hash = (hash << 5) - hash + char
      hash = hash & hash // Convert to 32bit integer
    }
    return `request:${path}:${hash}`
  } catch (_error) {
    return `request:${path}:${uuidv4()}`
  }
}

/**
 * Normalize the body for consistent hashing
 */
export function normalizeBody(body: any): any {
  if (!body || typeof body !== 'object') return body
  const result = Array.isArray(body) ? [...body] : { ...body }
  const fieldsToRemove = [
    'timestamp',
    'random',
    'nonce',
    'requestId',
    'event_id',
    'event_time' /* Add other volatile fields */,
  ] // Made case-insensitive check below
  if (Array.isArray(result)) {
    return result.map((item) => normalizeBody(item))
  }
  for (const key in result) {
    // Use lowercase check for broader matching
    if (fieldsToRemove.includes(key.toLowerCase())) {
      delete result[key]
    } else if (typeof result[key] === 'object' && result[key] !== null) {
      result[key] = normalizeBody(result[key])
    }
  }
  return result
}

// Define an interface for AirtableChange
export interface AirtableChange {
  tableId: string
  recordId: string
  changeType: 'created' | 'updated'
  changedFields: Record<string, any> // { fieldId: newValue }
  previousFields?: Record<string, any> // { fieldId: previousValue } (optional)
}

/**
 * Configure Gmail polling for a webhook
 */
export async function configureGmailPolling(
  userId: string,
  webhookData: any,
  requestId: string
): Promise<boolean> {
  const logger = createLogger('GmailWebhookSetup')
  logger.info(`[${requestId}] Setting up Gmail polling for webhook ${webhookData.id}`)

  try {
    const accessToken = await getOAuthToken(userId, 'google-email')
    if (!accessToken) {
      logger.error(`[${requestId}] Failed to retrieve Gmail access token for user ${userId}`)
      return false
    }

    const providerConfig = (webhookData.providerConfig as Record<string, any>) || {}

    const maxEmailsPerPoll =
      typeof providerConfig.maxEmailsPerPoll === 'string'
        ? Number.parseInt(providerConfig.maxEmailsPerPoll, 10) || 25
        : providerConfig.maxEmailsPerPoll || 25

    const pollingInterval =
      typeof providerConfig.pollingInterval === 'string'
        ? Number.parseInt(providerConfig.pollingInterval, 10) || 5
        : providerConfig.pollingInterval || 5

    const now = new Date()

    await db
      .update(webhook)
      .set({
        providerConfig: {
          ...providerConfig,
          userId, // Store user ID for OAuth access during polling
          maxEmailsPerPoll,
          pollingInterval,
          markAsRead: providerConfig.markAsRead || false,
          includeRawEmail: providerConfig.includeRawEmail || false,
          labelIds: providerConfig.labelIds || ['INBOX'],
          labelFilterBehavior: providerConfig.labelFilterBehavior || 'INCLUDE',
          lastCheckedTimestamp: now.toISOString(),
          setupCompleted: true,
        },
        updatedAt: now,
      })
      .where(eq(webhook.id, webhookData.id))

    logger.info(
      `[${requestId}] Successfully configured Gmail polling for webhook ${webhookData.id}`
    )
    return true
  } catch (error: any) {
    logger.error(`[${requestId}] Failed to configure Gmail polling`, {
      webhookId: webhookData.id,
      error: error.message,
      stack: error.stack,
    })
    return false
  }
}<|MERGE_RESOLUTION|>--- conflicted
+++ resolved
@@ -440,59 +440,6 @@
   )
 
   try {
-    // Load the actual workflow state from normalized tables
-    const normalizedData = await loadWorkflowFromNormalizedTables(foundWorkflow.id)
-
-    if (!normalizedData) {
-      throw new Error(
-        `Workflow ${foundWorkflow.id} has no normalized data available. Ensure the workflow is properly saved to normalized tables.`
-      )
-    }
-
-    // DEBUG: Log specific payload details
-    if (input?.airtableChanges) {
-      logger.debug(`[${requestId}] TRACE: Execution received Airtable input`, {
-        changeCount: input.airtableChanges.length,
-        firstTableId: input.airtableChanges[0]?.tableId,
-        timestamp: new Date().toISOString(),
-      })
-    }
-
-    // Validate and ensure proper input structure
-    if (!input) {
-      logger.warn(`[${requestId}] Empty input for workflow execution, creating empty object`)
-      input = {}
-    }
-
-<<<<<<< HEAD
-    // Special handling for Airtable webhook inputs
-    if (input.airtableChanges) {
-      if (!Array.isArray(input.airtableChanges)) {
-        logger.warn(
-          `[${requestId}] Invalid airtableChanges input type (${typeof input.airtableChanges}), converting to array`
-        )
-        // Force to array if somehow not an array
-        input.airtableChanges = [input.airtableChanges]
-      }
-
-      // Log the structure of the payload for debugging
-      logger.info(`[${requestId}] Airtable webhook payload:`, {
-        changeCount: input.airtableChanges.length,
-        hasAirtableChanges: true,
-        sampleTableIds: input.airtableChanges.slice(0, 2).map((c: any) => c.tableId),
-      })
-    }
-
-    // Log the full input format to help diagnose data issues
-    logger.debug(`[${requestId}] Workflow input format:`, {
-      inputKeys: Object.keys(input || {}),
-      hasAirtableChanges: input?.airtableChanges && Array.isArray(input.airtableChanges),
-      airtableChangesCount: input?.airtableChanges?.length || 0,
-    })
-
-=======
-  // Returns void as errors are handled internally
-  try {
     // Load workflow data from normalized tables
     logger.debug(`[${requestId}] Loading workflow ${foundWorkflow.id} from normalized tables`)
     const normalizedData = await loadWorkflowFromNormalizedTables(foundWorkflow.id)
@@ -505,7 +452,6 @@
       throw new Error(`Workflow ${foundWorkflow.id} data not found in normalized tables`)
     }
 
->>>>>>> 9caa083e
     // Use normalized data for execution
     const { blocks, edges, loops, parallels } = normalizedData
     logger.info(`[${requestId}] Loaded workflow ${foundWorkflow.id} from normalized tables`)
