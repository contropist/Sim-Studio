--- conflicted
+++ resolved
@@ -31,8 +31,6 @@
       }),
     }))
 
-<<<<<<< HEAD
-=======
     // Mock serializer
     vi.doMock('@/serializer', () => ({
       serializeWorkflow: vi.fn().mockReturnValue({
@@ -54,7 +52,6 @@
       }),
     }))
 
->>>>>>> 9caa083e
     vi.doMock('@/lib/workflows/db-helpers', () => ({
       loadWorkflowFromNormalizedTables: vi.fn().mockResolvedValue({
         blocks: {
