import { ChevronDown, Plus, Trash } from 'lucide-react'
import { Badge } from '@/components/ui/badge'
import { Button } from '@/components/ui/button'
import {
  DropdownMenu,
  DropdownMenuContent,
  DropdownMenuItem,
  DropdownMenuTrigger,
} from '@/components/ui/dropdown-menu'
import { Input } from '@/components/ui/input'
import { Label } from '@/components/ui/label'
import { cn } from '@/lib/utils'
import { useSubBlockValue } from '../../hooks/use-sub-block-value'

interface InputField {
  id: string
  name: string
  type: 'string' | 'number' | 'boolean' | 'object' | 'array'
  collapsed?: boolean
}

interface InputFormatProps {
  blockId: string
  subBlockId: string
  isPreview?: boolean
  previewValue?: InputField[] | null
  disabled?: boolean
}

// Default values
const DEFAULT_FIELD: InputField = {
  id: crypto.randomUUID(),
  name: '',
  type: 'string',
  collapsed: true,
}

export function InputFormat({
  blockId,
  subBlockId,
  isPreview = false,
  previewValue,
  disabled = false,
}: InputFormatProps) {
  const [storeValue, setStoreValue] = useSubBlockValue<InputField[]>(blockId, subBlockId)

  // Use preview value when in preview mode, otherwise use store value
  const value = isPreview ? previewValue : storeValue
  const fields: InputField[] = value || []

  // Field operations
  const addField = () => {
    if (isPreview || disabled) return

    const newField: InputField = {
      ...DEFAULT_FIELD,
      id: crypto.randomUUID(),
    }
    setStoreValue([...fields, newField])
  }

  const removeField = (id: string) => {
<<<<<<< HEAD
    if (isPreview) return
=======
    if (isPreview || disabled || fields.length === 1) return
>>>>>>> 190f3f99
    setStoreValue(fields.filter((field: InputField) => field.id !== id))
  }

  // Update handlers
  const updateField = (id: string, field: keyof InputField, value: any) => {
    if (isPreview || disabled) return
    setStoreValue(fields.map((f: InputField) => (f.id === id ? { ...f, [field]: value } : f)))
  }

  const toggleCollapse = (id: string) => {
    if (isPreview || disabled) return
    setStoreValue(
      fields.map((f: InputField) => (f.id === id ? { ...f, collapsed: !f.collapsed } : f))
    )
  }

  // Field header
  const renderFieldHeader = (field: InputField, index: number) => {
    const isUnconfigured = !field.name || field.name.trim() === ''

    return (
      <div
        className='flex h-9 cursor-pointer items-center justify-between px-3 py-1'
        onClick={() => toggleCollapse(field.id)}
      >
        <div className='flex items-center'>
          <span
            className={cn(
              'text-sm',
              isUnconfigured ? 'text-muted-foreground/50' : 'text-foreground'
            )}
          >
            {field.name ? field.name : `Field ${index + 1}`}
          </span>
          {field.name && (
            <Badge variant='outline' className='ml-2 h-5 bg-muted py-0 font-normal text-xs'>
              {field.type}
            </Badge>
          )}
        </div>
        <div className='flex items-center gap-1' onClick={(e) => e.stopPropagation()}>
          <Button
            variant='ghost'
            size='icon'
            onClick={addField}
            disabled={isPreview || disabled}
            className='h-6 w-6 rounded-full'
          >
            <Plus className='h-3.5 w-3.5' />
            <span className='sr-only'>Add Field</span>
          </Button>

          <Button
            variant='ghost'
            size='icon'
            onClick={() => removeField(field.id)}
<<<<<<< HEAD
            disabled={isPreview}
=======
            disabled={isPreview || disabled || fields.length === 1}
>>>>>>> 190f3f99
            className='h-6 w-6 rounded-full text-destructive hover:text-destructive'
          >
            <Trash className='h-3.5 w-3.5' />
            <span className='sr-only'>Delete Field</span>
          </Button>
        </div>
      </div>
    )
  }

  // Check if any fields have been configured
  const hasConfiguredFields = fields.some((field) => field.name && field.name.trim() !== '')

  // Main render
  return (
    <div className='space-y-2'>
      {fields.length === 0 ? (
        <div className='flex flex-col items-center justify-center rounded-md border border-input/50 border-dashed py-8'>
          <p className='mb-3 text-muted-foreground text-sm'>No input fields defined</p>
          <Button
            variant='outline'
            size='sm'
            onClick={addField}
            disabled={isPreview}
            className='h-8'
          >
<<<<<<< HEAD
            <Plus className='mr-1.5 h-3.5 w-3.5' />
            Add Field
          </Button>
        </div>
      ) : (
        fields.map((field, index) => {
          const isUnconfigured = !field.name || field.name.trim() === ''

          return (
            <div
              key={field.id}
              data-field-id={field.id}
              className={cn(
                'rounded-md border shadow-sm',
                isUnconfigured ? 'border-input/50' : 'border-input',
                field.collapsed ? 'overflow-hidden' : 'overflow-visible'
              )}
            >
              {renderFieldHeader(field, index)}

              {!field.collapsed && (
                <div className='space-y-2 border-t px-3 pt-1.5 pb-2'>
                  <div className='space-y-1.5'>
                    <Label className='text-xs'>Name</Label>
                    <Input
                      name='name'
                      value={field.name}
                      onChange={(e) => updateField(field.id, 'name', e.target.value)}
                      placeholder='firstName'
                      disabled={isPreview}
                      className='h-9 placeholder:text-muted-foreground/50'
                    />
                  </div>

                  <div className='space-y-1.5'>
                    <Label className='text-xs'>Type</Label>
                    <DropdownMenu>
                      <DropdownMenuTrigger asChild>
                        <Button
                          variant='outline'
                          disabled={isPreview}
                          className='h-9 w-full justify-between font-normal'
                        >
                          <div className='flex items-center'>
                            <span>{field.type}</span>
                          </div>
                          <ChevronDown className='h-4 w-4 opacity-50' />
                        </Button>
                      </DropdownMenuTrigger>
                      <DropdownMenuContent align='end' className='w-[200px]'>
                        <DropdownMenuItem
                          onClick={() => updateField(field.id, 'type', 'string')}
                          className='cursor-pointer'
                        >
                          <span className='mr-2 font-mono'>Aa</span>
                          <span>String</span>
                        </DropdownMenuItem>
                        <DropdownMenuItem
                          onClick={() => updateField(field.id, 'type', 'number')}
                          className='cursor-pointer'
                        >
                          <span className='mr-2 font-mono'>123</span>
                          <span>Number</span>
                        </DropdownMenuItem>
                        <DropdownMenuItem
                          onClick={() => updateField(field.id, 'type', 'boolean')}
                          className='cursor-pointer'
                        >
                          <span className='mr-2 font-mono'>0/1</span>
                          <span>Boolean</span>
                        </DropdownMenuItem>
                        <DropdownMenuItem
                          onClick={() => updateField(field.id, 'type', 'object')}
                          className='cursor-pointer'
                        >
                          <span className='mr-2 font-mono'>{'{}'}</span>
                          <span>Object</span>
                        </DropdownMenuItem>
                        <DropdownMenuItem
                          onClick={() => updateField(field.id, 'type', 'array')}
                          className='cursor-pointer'
                        >
                          <span className='mr-2 font-mono'>[]</span>
                          <span>Array</span>
                        </DropdownMenuItem>
                      </DropdownMenuContent>
                    </DropdownMenu>
                  </div>
=======
            {renderFieldHeader(field, index)}

            {!field.collapsed && (
              <div className='space-y-2 border-t px-3 pt-1.5 pb-2'>
                <div className='space-y-1.5'>
                  <Label className='text-xs'>Name</Label>
                  <Input
                    name='name'
                    value={field.name}
                    onChange={(e) => updateField(field.id, 'name', e.target.value)}
                    placeholder='firstName'
                    disabled={isPreview || disabled}
                    className='h-9 placeholder:text-muted-foreground/50'
                  />
                </div>

                <div className='space-y-1.5'>
                  <Label className='text-xs'>Type</Label>
                  <DropdownMenu>
                    <DropdownMenuTrigger asChild>
                      <Button
                        variant='outline'
                        disabled={isPreview || disabled}
                        className='h-9 w-full justify-between font-normal'
                      >
                        <div className='flex items-center'>
                          <span>{field.type}</span>
                        </div>
                        <ChevronDown className='h-4 w-4 opacity-50' />
                      </Button>
                    </DropdownMenuTrigger>
                    <DropdownMenuContent align='end' className='w-[200px]'>
                      <DropdownMenuItem
                        onClick={() => updateField(field.id, 'type', 'string')}
                        className='cursor-pointer'
                      >
                        <span className='mr-2 font-mono'>Aa</span>
                        <span>String</span>
                      </DropdownMenuItem>
                      <DropdownMenuItem
                        onClick={() => updateField(field.id, 'type', 'number')}
                        className='cursor-pointer'
                      >
                        <span className='mr-2 font-mono'>123</span>
                        <span>Number</span>
                      </DropdownMenuItem>
                      <DropdownMenuItem
                        onClick={() => updateField(field.id, 'type', 'boolean')}
                        className='cursor-pointer'
                      >
                        <span className='mr-2 font-mono'>0/1</span>
                        <span>Boolean</span>
                      </DropdownMenuItem>
                      <DropdownMenuItem
                        onClick={() => updateField(field.id, 'type', 'object')}
                        className='cursor-pointer'
                      >
                        <span className='mr-2 font-mono'>{'{}'}</span>
                        <span>Object</span>
                      </DropdownMenuItem>
                      <DropdownMenuItem
                        onClick={() => updateField(field.id, 'type', 'array')}
                        className='cursor-pointer'
                      >
                        <span className='mr-2 font-mono'>[]</span>
                        <span>Array</span>
                      </DropdownMenuItem>
                    </DropdownMenuContent>
                  </DropdownMenu>
>>>>>>> 190f3f99
                </div>
              )}
            </div>
          )
        })
      )}

      {fields.length > 0 && !hasConfiguredFields && (
        <div className='mt-1 px-1 text-muted-foreground/70 text-xs italic'>
          Define fields above to enable structured API input
        </div>
      )}
    </div>
  )
}<|MERGE_RESOLUTION|>--- conflicted
+++ resolved
@@ -60,11 +60,7 @@
   }
 
   const removeField = (id: string) => {
-<<<<<<< HEAD
-    if (isPreview) return
-=======
-    if (isPreview || disabled || fields.length === 1) return
->>>>>>> 190f3f99
+    if (isPreview || disabled) return
     setStoreValue(fields.filter((field: InputField) => field.id !== id))
   }
 
@@ -121,11 +117,7 @@
             variant='ghost'
             size='icon'
             onClick={() => removeField(field.id)}
-<<<<<<< HEAD
-            disabled={isPreview}
-=======
-            disabled={isPreview || disabled || fields.length === 1}
->>>>>>> 190f3f99
+            disabled={isPreview || disabled}
             className='h-6 w-6 rounded-full text-destructive hover:text-destructive'
           >
             <Trash className='h-3.5 w-3.5' />
@@ -143,16 +135,15 @@
   return (
     <div className='space-y-2'>
       {fields.length === 0 ? (
-        <div className='flex flex-col items-center justify-center rounded-md border border-input/50 border-dashed py-8'>
+        <div className='flex flex-col items-center justify-center rounded-md border border-dashed border-input/50 py-8'>
           <p className='mb-3 text-muted-foreground text-sm'>No input fields defined</p>
           <Button
             variant='outline'
             size='sm'
             onClick={addField}
-            disabled={isPreview}
+            disabled={isPreview || disabled}
             className='h-8'
           >
-<<<<<<< HEAD
             <Plus className='mr-1.5 h-3.5 w-3.5' />
             Add Field
           </Button>
@@ -182,7 +173,7 @@
                       value={field.name}
                       onChange={(e) => updateField(field.id, 'name', e.target.value)}
                       placeholder='firstName'
-                      disabled={isPreview}
+                      disabled={isPreview || disabled}
                       className='h-9 placeholder:text-muted-foreground/50'
                     />
                   </div>
@@ -193,7 +184,7 @@
                       <DropdownMenuTrigger asChild>
                         <Button
                           variant='outline'
-                          disabled={isPreview}
+                          disabled={isPreview || disabled}
                           className='h-9 w-full justify-between font-normal'
                         >
                           <div className='flex items-center'>
@@ -241,77 +232,6 @@
                       </DropdownMenuContent>
                     </DropdownMenu>
                   </div>
-=======
-            {renderFieldHeader(field, index)}
-
-            {!field.collapsed && (
-              <div className='space-y-2 border-t px-3 pt-1.5 pb-2'>
-                <div className='space-y-1.5'>
-                  <Label className='text-xs'>Name</Label>
-                  <Input
-                    name='name'
-                    value={field.name}
-                    onChange={(e) => updateField(field.id, 'name', e.target.value)}
-                    placeholder='firstName'
-                    disabled={isPreview || disabled}
-                    className='h-9 placeholder:text-muted-foreground/50'
-                  />
-                </div>
-
-                <div className='space-y-1.5'>
-                  <Label className='text-xs'>Type</Label>
-                  <DropdownMenu>
-                    <DropdownMenuTrigger asChild>
-                      <Button
-                        variant='outline'
-                        disabled={isPreview || disabled}
-                        className='h-9 w-full justify-between font-normal'
-                      >
-                        <div className='flex items-center'>
-                          <span>{field.type}</span>
-                        </div>
-                        <ChevronDown className='h-4 w-4 opacity-50' />
-                      </Button>
-                    </DropdownMenuTrigger>
-                    <DropdownMenuContent align='end' className='w-[200px]'>
-                      <DropdownMenuItem
-                        onClick={() => updateField(field.id, 'type', 'string')}
-                        className='cursor-pointer'
-                      >
-                        <span className='mr-2 font-mono'>Aa</span>
-                        <span>String</span>
-                      </DropdownMenuItem>
-                      <DropdownMenuItem
-                        onClick={() => updateField(field.id, 'type', 'number')}
-                        className='cursor-pointer'
-                      >
-                        <span className='mr-2 font-mono'>123</span>
-                        <span>Number</span>
-                      </DropdownMenuItem>
-                      <DropdownMenuItem
-                        onClick={() => updateField(field.id, 'type', 'boolean')}
-                        className='cursor-pointer'
-                      >
-                        <span className='mr-2 font-mono'>0/1</span>
-                        <span>Boolean</span>
-                      </DropdownMenuItem>
-                      <DropdownMenuItem
-                        onClick={() => updateField(field.id, 'type', 'object')}
-                        className='cursor-pointer'
-                      >
-                        <span className='mr-2 font-mono'>{'{}'}</span>
-                        <span>Object</span>
-                      </DropdownMenuItem>
-                      <DropdownMenuItem
-                        onClick={() => updateField(field.id, 'type', 'array')}
-                        className='cursor-pointer'
-                      >
-                        <span className='mr-2 font-mono'>[]</span>
-                        <span>Array</span>
-                      </DropdownMenuItem>
-                    </DropdownMenuContent>
-                  </DropdownMenu>
->>>>>>> 190f3f99
                 </div>
               )}
             </div>
