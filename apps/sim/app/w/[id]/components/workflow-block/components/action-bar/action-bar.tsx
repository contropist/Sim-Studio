--- conflicted
+++ resolved
@@ -11,13 +11,8 @@
   disabled?: boolean
 }
 
-<<<<<<< HEAD
 export function ActionBar({ blockId, blockType }: ActionBarProps) {
   const { collaborativeRemoveBlock } = useCollaborativeWorkflow()
-=======
-export function ActionBar({ blockId, blockType, disabled = false }: ActionBarProps) {
-  const removeBlock = useWorkflowStore((state) => state.removeBlock)
->>>>>>> 190f3f99
   const toggleBlockEnabled = useWorkflowStore((state) => state.toggleBlockEnabled)
   const toggleBlockHandles = useWorkflowStore((state) => state.toggleBlockHandles)
   const duplicateBlock = useWorkflowStore((state) => state.duplicateBlock)
@@ -129,21 +124,8 @@
             <Button
               variant='ghost'
               size='sm'
-<<<<<<< HEAD
               onClick={() => collaborativeRemoveBlock(blockId)}
               className='text-gray-500 hover:text-red-600'
-=======
-              onClick={() => {
-                if (!disabled) {
-                  removeBlock(blockId)
-                }
-              }}
-              className={cn(
-                'text-gray-500 hover:text-red-600',
-                disabled && 'cursor-not-allowed opacity-50 hover:text-gray-500'
-              )}
-              disabled={disabled}
->>>>>>> 190f3f99
             >
               <Trash2 className='h-4 w-4' />
             </Button>
